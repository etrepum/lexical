/**
 * Copyright (c) Meta Platforms, Inc. and affiliates.
 *
 * This source code is licensed under the MIT license found in the
 * LICENSE file in the root directory of this source tree.
 *
 */

import {
  deleteBackward,
  moveDown,
  moveLeft,
  moveRight,
  moveToEditorBeginning,
  moveUp,
  pressBackspace,
  selectAll,
  selectCharacters,
} from '../keyboardShortcuts/index.mjs';
import {
  assertHTML as rawAssertHTML,
  assertSelection,
  click,
  clickSelectors,
  copyToClipboard,
  deleteTableColumns,
  deleteTableRows,
  expect,
  focusEditor,
  html,
  initialize,
  insertCollapsible,
  insertHorizontalRule,
  insertSampleImage,
  insertTable,
  insertTableColumnBefore,
  insertTableRowAbove,
  insertTableRowBelow,
  IS_COLLAB,
  IS_LINUX,
  IS_TABLE_HORIZONTAL_SCROLL,
  IS_WINDOWS,
  LEGACY_EVENTS,
  mergeTableCells,
  pasteFromClipboard,
  SAMPLE_IMAGE_URL,
  selectCellsFromTableCords,
  selectFromAdditionalStylesDropdown,
  selectFromAlignDropdown,
  selectorBoundingBox,
  setBackgroundColor,
  test,
  toggleColumnHeader,
  unmergeTableCell,
  waitForSelector,
  withExclusiveClipboardAccess,
  wrapTableHtml,
} from '../utils/index.mjs';

async function fillTablePartiallyWithText(page) {
  await page.keyboard.type('a');
  await page.keyboard.press('ArrowRight');
  await page.keyboard.press('b');
  await page.keyboard.press('Tab');
  await page.keyboard.press('c');
  await page.keyboard.down('Shift');
  await page.keyboard.press('Tab');
  await page.keyboard.up('Shift');
  await page.keyboard.press('b');
  await page.keyboard.press('ArrowDown');
  await page.keyboard.press('ArrowLeft');
  await page.keyboard.press('d');
  await page.keyboard.press('ArrowRight');
  await page.keyboard.press('e');
  await page.keyboard.press('ArrowRight');
  await page.keyboard.press('f');
  await page.keyboard.press('ArrowUp');
  await page.keyboard.press('c');
}

async function assertHTML(
  page,
  expectedHtml,
  expectedHtmlFrameRight = undefined,
  options = undefined,
  ...args
) {
  return await rawAssertHTML(
    page,
    IS_TABLE_HORIZONTAL_SCROLL
      ? wrapTableHtml(expectedHtml, options)
      : expectedHtml,
    IS_TABLE_HORIZONTAL_SCROLL && expectedHtmlFrameRight !== undefined
      ? wrapTableHtml(expectedHtmlFrameRight, options)
      : expectedHtmlFrameRight,
    options,
    ...args,
  );
}

const WRAPPER = IS_TABLE_HORIZONTAL_SCROLL ? [0] : [];

test.describe.parallel('Tables', () => {
  test(`Can a table be inserted from the toolbar`, async ({
    page,
    isPlainText,
    isCollab,
  }) => {
    test.skip(isPlainText);
    await initialize({isCollab, page});
    await focusEditor(page);

    await insertTable(page, 2, 2);

    await assertHTML(
      page,
      html`
        <p><br /></p>
        <table>
          <colgroup>
            <col style="width: 92px" />
            <col style="width: 92px" />
          </colgroup>
          <tr>
            <th>
              <p><br /></p>
            </th>
            <th>
              <p><br /></p>
            </th>
          </tr>
          <tr>
            <th>
              <p><br /></p>
            </th>
            <td>
              <p><br /></p>
            </td>
          </tr>
        </table>
        <p><br /></p>
      `,
      undefined,
      {ignoreClasses: true},
    );
  });

  test(`Can type inside of table cell`, async ({
    page,
    isPlainText,
    isCollab,
  }) => {
    test.skip(isPlainText);
    await initialize({isCollab, page});

    await focusEditor(page);
    await insertTable(page, 2, 2);

    await page.keyboard.type('abc');

    await assertHTML(
      page,
      html`
        <p><br /></p>
        <table>
          <colgroup>
            <col style="width: 92px" />
            <col style="width: 92px" />
          </colgroup>
          <tr>
            <th>
              <p dir="ltr"><span data-lexical-text="true">abc</span></p>
            </th>
            <th>
              <p><br /></p>
            </th>
          </tr>
          <tr>
            <th>
              <p><br /></p>
            </th>
            <td>
              <p><br /></p>
            </td>
          </tr>
        </table>
        <p><br /></p>
      `,
      undefined,
      {ignoreClasses: true},
    );
  });

  test.describe
    .parallel(`Can exit tables with the horizontal arrow keys`, () => {
    test(`Can exit the first cell of a non-nested table`, async ({
      page,
      isPlainText,
      isCollab,
    }) => {
      test.skip(isPlainText);
      await initialize({isCollab, page});

      await focusEditor(page);
      await insertTable(page, 2, 2);

      await assertSelection(page, {
        anchorOffset: 0,
        anchorPath: [1, ...WRAPPER, 1, 0, 0],
        focusOffset: 0,
        focusPath: [1, ...WRAPPER, 1, 0, 0],
      });

      await moveLeft(page, 1);

      await assertSelection(page, {
        anchorOffset: 0,
        anchorPath: [0],
        focusOffset: 0,
        focusPath: [0],
      });

      await moveRight(page, 1);
      await page.keyboard.type('ab');

      await assertSelection(page, {
        anchorOffset: 2,
        anchorPath: [1, ...WRAPPER, 1, 0, 0, 0, 0],
        focusOffset: 2,
        focusPath: [1, ...WRAPPER, 1, 0, 0, 0, 0],
      });

      await moveRight(page, 3);
      await assertSelection(page, {
        anchorOffset: 0,
        anchorPath: [1, ...WRAPPER, 2, 1, 0],
        focusOffset: 0,
        focusPath: [1, ...WRAPPER, 2, 1, 0],
      });
    });

    test(`Can exit the last cell of a non-nested table`, async ({
      page,
      isPlainText,
      isCollab,
    }) => {
      test.skip(isPlainText);
      await initialize({isCollab, page});

      await focusEditor(page);
      await insertTable(page, 2, 2);

      await moveRight(page, 3);
      await assertSelection(page, {
        anchorOffset: 0,
        anchorPath: [1, ...WRAPPER, 2, 1, 0],
        focusOffset: 0,
        focusPath: [1, ...WRAPPER, 2, 1, 0],
      });

      await moveRight(page, 1);
      await assertSelection(page, {
        anchorOffset: 0,
        anchorPath: [2],
        focusOffset: 0,
        focusPath: [2],
      });

      await moveLeft(page, 1);
      await page.keyboard.type('ab');
      await assertSelection(page, {
        anchorOffset: 2,
        anchorPath: [1, ...WRAPPER, 2, 1, 0, 0, 0],
        focusOffset: 2,
        focusPath: [1, ...WRAPPER, 2, 1, 0, 0, 0],
      });

      await moveRight(page, 3);
      await assertSelection(page, {
        anchorOffset: 0,
        anchorPath: [2],
        focusOffset: 0,
        focusPath: [2],
      });
    });

    test(`Can exit the first cell of a nested table into the parent table cell`, async ({
      page,
      isPlainText,
      isCollab,
    }) => {
      test.skip(isPlainText);
      await initialize({isCollab, page});

      await focusEditor(page);
      await insertTable(page, 2, 2);
      await insertTable(page, 2, 2);

      await assertSelection(page, {
        anchorOffset: 0,
        anchorPath: [1, ...WRAPPER, 1, 0, 1, ...WRAPPER, 1, 0, 0],
        focusOffset: 0,
        focusPath: [1, ...WRAPPER, 1, 0, 1, ...WRAPPER, 1, 0, 0],
      });

      await moveLeft(page, 1);
      await assertSelection(page, {
        anchorOffset: 0,
        anchorPath: [1, ...WRAPPER, 1, 0, 0],
        focusOffset: 0,
        focusPath: [1, ...WRAPPER, 1, 0, 0],
      });
    });

    test(`Can exit the last cell of a nested table into the parent table cell`, async ({
      page,
      isPlainText,
      isCollab,
    }) => {
      test.skip(isPlainText);
      await initialize({isCollab, page});

      await focusEditor(page);
      await insertTable(page, 2, 2);
      await insertTable(page, 2, 2);

      await moveRight(page, 3);
      await assertSelection(page, {
        anchorOffset: 0,
        anchorPath: [1, ...WRAPPER, 1, 0, 1, ...WRAPPER, 2, 1, 0],
        focusOffset: 0,
        focusPath: [1, ...WRAPPER, 1, 0, 1, ...WRAPPER, 2, 1, 0],
      });

      await moveRight(page, 1);
      await assertSelection(page, {
        anchorOffset: 0,
        anchorPath: [1, ...WRAPPER, 1, 0, 2],
        focusOffset: 0,
        focusPath: [1, ...WRAPPER, 1, 0, 2],
      });
    });
  });

  test(`Can insert a paragraph after a table, that is the last node, with the "Enter" key`, async ({
    page,
    isPlainText,
    isCollab,
    browserName,
    legacyEvents,
  }) => {
    test.skip(isPlainText);
    await initialize({isCollab, page});

    // Table edge cursor doesn't show up in Firefox.
    test.fixme(browserName === 'firefox');
    test.fixme(
      legacyEvents && browserName === 'chromium' && IS_WINDOWS,
      'Flaky on Windows + Chromium + legacy events',
    );

    await focusEditor(page);
    await insertTable(page, 2, 2);

    await moveDown(page, 2);
    await assertSelection(page, {
      anchorOffset: 0,
      anchorPath: [2],
      focusOffset: 0,
      focusPath: [2],
    });

    await deleteBackward(page);
    await assertSelection(page, {
      anchorOffset: 0,
      anchorPath: [1, ...WRAPPER, 2, 1, 0],
      focusOffset: 0,
      focusPath: [1, ...WRAPPER, 2, 1, 0],
    });
    await assertHTML(
      page,
      html`
        <p><br /></p>
        <table>
          <colgroup>
            <col style="width: 92px" />
            <col style="width: 92px" />
          </colgroup>
          <tr>
            <th>
              <p><br /></p>
            </th>
            <th>
              <p><br /></p>
            </th>
          </tr>
          <tr>
            <th>
              <p><br /></p>
            </th>
            <td>
              <p><br /></p>
            </td>
          </tr>
        </table>
      `,
      undefined,
      {ignoreClasses: true},
    );

    await moveRight(page, 1);
    if (WRAPPER.length === 0) {
      // The native window selection should be on the root, whereas
      // the editor selection should be on the last cell of the table.
      await assertSelection(page, {
        anchorOffset: 2,
        anchorPath: [],
        focusOffset: 2,
        focusPath: [],
      });
    } else {
      // The native window selection is in the wrapper after the table
      await assertSelection(page, {
        anchorOffset: WRAPPER[0] + 1,
        anchorPath: [1],
        focusOffset: WRAPPER[0] + 1,
        focusPath: [1],
      });
    }

    await page.keyboard.press('Enter');
    await assertSelection(page, {
      anchorOffset: 0,
      anchorPath: [2],
      focusOffset: 0,
      focusPath: [2],
    });

    await assertHTML(
      page,
      html`
        <p><br /></p>
        <table>
          <colgroup>
            <col style="width: 92px" />
            <col style="width: 92px" />
          </colgroup>
          <tr>
            <th>
              <p><br /></p>
            </th>
            <th>
              <p><br /></p>
            </th>
          </tr>
          <tr>
            <th>
              <p><br /></p>
            </th>
            <td>
              <p><br /></p>
            </td>
          </tr>
        </table>
        <p><br /></p>
      `,
      undefined,
      {ignoreClasses: true},
    );
  });

  test(`Can type text after a table that is the last node`, async ({
    page,
    isPlainText,
    isCollab,
    browserName,
  }) => {
    test.skip(isPlainText);
    // Table edge cursor doesn't show up in Firefox.
    test.fixme(browserName === 'firefox');
    // After typing, the dom selection gets set back to the internal previous selection during the update.
    test.fixme(LEGACY_EVENTS);

    await initialize({isCollab, page});

    await focusEditor(page);
    await insertTable(page, 2, 2);

    await moveDown(page, 2);
    await deleteBackward(page);

    await moveRight(page, 1);
    await page.keyboard.type('a');
    await assertSelection(page, {
      anchorOffset: 1,
      anchorPath: [2, 0, 0],
      focusOffset: 1,
      focusPath: [2, 0, 0],
    });

    await assertHTML(
      page,
      html`
        <p><br /></p>
        <table>
          <colgroup>
            <col style="width: 92px" />
            <col style="width: 92px" />
          </colgroup>
          <tr>
            <th>
              <p><br /></p>
            </th>
            <th>
              <p><br /></p>
            </th>
          </tr>
          <tr>
            <th>
              <p><br /></p>
            </th>
            <td>
              <p><br /></p>
            </td>
          </tr>
        </table>
        <p dir="ltr"><span data-lexical-text="true">a</span></p>
      `,
      undefined,
      {ignoreClasses: true},
    );
  });

  test(`Can enter a table from a paragraph underneath via the left arrow key`, async ({
    page,
    isPlainText,
    isCollab,
  }) => {
    test.skip(isPlainText);
    await initialize({isCollab, page});

    await focusEditor(page);
    await insertTable(page, 2, 2);

    await moveDown(page, 2);
    await assertSelection(page, {
      anchorOffset: 0,
      anchorPath: [2],
      focusOffset: 0,
      focusPath: [2],
    });

    await moveLeft(page, 1);
    await assertSelection(page, {
      anchorOffset: 0,
      anchorPath: [1, ...WRAPPER, 2, 1, 0],
      focusOffset: 0,
      focusPath: [1, ...WRAPPER, 2, 1, 0],
    });
  });

  test.describe.parallel(`Can navigate table with keyboard`, () => {
    test(`Can navigate cells horizontally`, async ({
      page,
      isPlainText,
      isCollab,
    }) => {
      test.skip(isPlainText);
      await initialize({isCollab, page});

      await focusEditor(page);
      await insertTable(page, 2, 2);

      await assertHTML(
        page,
        html`
          <p><br /></p>
          <table>
            <colgroup>
              <col style="width: 92px" />
              <col style="width: 92px" />
            </colgroup>
            <tr>
              <th>
                <p><br /></p>
              </th>
              <th>
                <p><br /></p>
              </th>
            </tr>
            <tr>
              <th>
                <p><br /></p>
              </th>
              <td>
                <p><br /></p>
              </td>
            </tr>
          </table>
          <p><br /></p>
        `,
        undefined,
        {ignoreClasses: true},
      );

      await assertSelection(page, {
        anchorOffset: 0,
        anchorPath: [1, ...WRAPPER, 1, 0, 0],
        focusOffset: 0,
        focusPath: [1, ...WRAPPER, 1, 0, 0],
      });

      await moveRight(page, 1);
      await assertSelection(page, {
        anchorOffset: 0,
        anchorPath: [1, ...WRAPPER, 1, 1, 0],
        focusOffset: 0,
        focusPath: [1, ...WRAPPER, 1, 1, 0],
      });

      await moveRight(page, 1);
      await assertSelection(page, {
        anchorOffset: 0,
        anchorPath: [1, ...WRAPPER, 2, 0, 0],
        focusOffset: 0,
        focusPath: [1, ...WRAPPER, 2, 0, 0],
      });

      await moveRight(page, 1);
      await assertSelection(page, {
        anchorOffset: 0,
        anchorPath: [1, ...WRAPPER, 2, 1, 0],
        focusOffset: 0,
        focusPath: [1, ...WRAPPER, 2, 1, 0],
      });

      await moveLeft(page, 1);
      await assertSelection(page, {
        anchorOffset: 0,
        anchorPath: [1, ...WRAPPER, 2, 0, 0],
        focusOffset: 0,
        focusPath: [1, ...WRAPPER, 2, 0, 0],
      });

      await moveLeft(page, 1);
      await assertSelection(page, {
        anchorOffset: 0,
        anchorPath: [1, ...WRAPPER, 1, 1, 0],
        focusOffset: 0,
        focusPath: [1, ...WRAPPER, 1, 1, 0],
      });

      await moveLeft(page, 1);
      await assertSelection(page, {
        anchorOffset: 0,
        anchorPath: [1, ...WRAPPER, 1, 0, 0],
        focusOffset: 0,
        focusPath: [1, ...WRAPPER, 1, 0, 0],
      });
    });

    test(`Can navigate cells vertically`, async ({
      page,
      isPlainText,
      isCollab,
    }) => {
      test.skip(isPlainText);
      await initialize({isCollab, page});

      await focusEditor(page);
      await insertTable(page, 2, 2);

      await assertSelection(page, {
        anchorOffset: 0,
        anchorPath: [1, ...WRAPPER, 1, 0, 0],
        focusOffset: 0,
        focusPath: [1, ...WRAPPER, 1, 0, 0],
      });

      await moveDown(page, 1);
      await assertSelection(page, {
        anchorOffset: 0,
        anchorPath: [1, ...WRAPPER, 2, 0, 0],
        focusOffset: 0,
        focusPath: [1, ...WRAPPER, 2, 0, 0],
      });

      await moveUp(page, 1);
      await assertSelection(page, {
        anchorOffset: 0,
        anchorPath: [1, ...WRAPPER, 1, 0, 0],
        focusOffset: 0,
        focusPath: [1, ...WRAPPER, 1, 0, 0],
      });
    });

    test('Should not navigate cells when typeahead menu is open and focused', async ({
      page,
      isCollab,
      isPlainText,
    }) => {
      test.skip(isPlainText);
      await initialize({isCollab, page});

      await focusEditor(page);
      await insertTable(page, 2, 2);

      await page.keyboard.type('@A');
      await assertSelection(page, {
        anchorOffset: 2,
        anchorPath: [1, ...WRAPPER, 1, 0, 0, 0, 0],
        focusOffset: 2,
        focusPath: [1, ...WRAPPER, 1, 0, 0, 0, 0],
      });

      await waitForSelector(page, `#typeahead-menu ul li:first-child.selected`);

      await moveDown(page, 1);
      await assertSelection(page, {
        anchorOffset: 2,
        anchorPath: [1, ...WRAPPER, 1, 0, 0, 0, 0],
        focusOffset: 2,
        focusPath: [1, ...WRAPPER, 1, 0, 0, 0, 0],
      });

      await waitForSelector(
        page,
        '#typeahead-menu ul li:nth-child(2).selected',
      );
    });
  });

  test(
    `Can select cells using Table selection`,
    {
      tag: '@flaky',
    },
    async ({page, isPlainText, isCollab}) => {
      test.skip(isPlainText);
      await initialize({isCollab, page});

      await focusEditor(page);
      await insertTable(page, 2, 3);

      await fillTablePartiallyWithText(page);
      await selectCellsFromTableCords(
        page,
        {x: 0, y: 0},
        {x: 1, y: 1},
        true,
        false,
      );

      await assertHTML(
        page,
        html`
          <p><br /></p>
          <table>
            <colgroup>
              <col style="width: 92px" />
              <col style="width: 92px" />
              <col style="width: 92px" />
            </colgroup>
            <tr>
              <th class="PlaygroundEditorTheme__tableCellSelected">
                <p dir="ltr"><span data-lexical-text="true">a</span></p>
              </th>
              <th class="PlaygroundEditorTheme__tableCellSelected">
                <p dir="ltr"><span data-lexical-text="true">bb</span></p>
              </th>
              <th>
                <p dir="ltr"><span data-lexical-text="true">cc</span></p>
              </th>
            </tr>
            <tr>
              <th class="PlaygroundEditorTheme__tableCellSelected">
                <p dir="ltr"><span data-lexical-text="true">d</span></p>
              </th>
              <td class="PlaygroundEditorTheme__tableCellSelected">
                <p dir="ltr"><span data-lexical-text="true">e</span></p>
              </td>
              <td>
                <p dir="ltr"><span data-lexical-text="true">f</span></p>
              </td>
            </tr>
          </table>
          <p><br /></p>
        `,
        html`
          <p><br /></p>
          <table>
            <colgroup>
              <col style="width: 92px" />
              <col style="width: 92px" />
              <col style="width: 92px" />
            </colgroup>
            <tr>
              <th>
                <p dir="ltr"><span data-lexical-text="true">a</span></p>
              </th>
              <th>
                <p dir="ltr"><span data-lexical-text="true">bb</span></p>
              </th>
              <th>
                <p dir="ltr"><span data-lexical-text="true">cc</span></p>
              </th>
            </tr>
            <tr>
              <th>
                <p dir="ltr"><span data-lexical-text="true">d</span></p>
              </th>
              <td>
                <p dir="ltr"><span data-lexical-text="true">e</span></p>
              </td>
              <td>
                <p dir="ltr"><span data-lexical-text="true">f</span></p>
              </td>
            </tr>
          </table>
          <p><br /></p>
        `,
        {ignoreClasses: true},
      );
    },
  );

  test(`Can select cells using Table selection via keyboard`, async ({
    page,
    isPlainText,
    isCollab,
    browserName,
  }) => {
    test.skip(isPlainText);
    await initialize({isCollab, page});

    await focusEditor(page);
    await insertTable(page, 3, 3);

    await fillTablePartiallyWithText(page);

    let p = page;

    if (isCollab) {
      await focusEditor(page);
      p = await page.frame('left');
    }

    const firstRowFirstColumnCellBoundingBox = await p.locator(
      'table:first-of-type > :nth-match(tr, 1) > th:nth-child(1)',
    );

    // Focus on inside the iFrame or the boundingBox() below returns null.
    await firstRowFirstColumnCellBoundingBox.click();

    await page.keyboard.down('Shift');
    await page.keyboard.press('ArrowRight');
    // Firefox range selection spans across cells after two arrow key press
    if (browserName === 'firefox') {
      await page.keyboard.press('ArrowRight');
    }
    await page.keyboard.press('ArrowDown');
    await page.keyboard.up('Shift');

    await assertHTML(
      page,
      html`
        <p><br /></p>
        <table>
          <colgroup>
            <col style="width: 92px" />
            <col style="width: 92px" />
            <col style="width: 92px" />
          </colgroup>
          <tr>
            <th class="PlaygroundEditorTheme__tableCellSelected">
              <p dir="ltr"><span data-lexical-text="true">a</span></p>
            </th>
            <th class="PlaygroundEditorTheme__tableCellSelected">
              <p dir="ltr"><span data-lexical-text="true">bb</span></p>
            </th>
            <th>
              <p dir="ltr"><span data-lexical-text="true">cc</span></p>
            </th>
          </tr>
          <tr>
            <th class="PlaygroundEditorTheme__tableCellSelected">
              <p dir="ltr"><span data-lexical-text="true">d</span></p>
            </th>
            <td class="PlaygroundEditorTheme__tableCellSelected">
              <p dir="ltr"><span data-lexical-text="true">e</span></p>
            </td>
            <td>
              <p dir="ltr"><span data-lexical-text="true">f</span></p>
            </td>
          </tr>
          <tr>
            <th>
              <p><br /></p>
            </th>
            <td>
              <p><br /></p>
            </td>
            <td>
              <p><br /></p>
            </td>
          </tr>
        </table>
        <p><br /></p>
      `,
      html`
        <p><br /></p>
        <table>
          <colgroup>
            <col style="width: 92px" />
            <col style="width: 92px" />
            <col style="width: 92px" />
          </colgroup>
          <tr>
            <th>
              <p dir="ltr"><span data-lexical-text="true">a</span></p>
            </th>
            <th>
              <p dir="ltr"><span data-lexical-text="true">bb</span></p>
            </th>
            <th>
              <p dir="ltr"><span data-lexical-text="true">cc</span></p>
            </th>
          </tr>
          <tr>
            <th>
              <p dir="ltr"><span data-lexical-text="true">d</span></p>
            </th>
            <td>
              <p dir="ltr"><span data-lexical-text="true">e</span></p>
            </td>
            <td>
              <p dir="ltr"><span data-lexical-text="true">f</span></p>
            </td>
          </tr>
          <tr>
            <th>
              <p><br /></p>
            </th>
            <td>
              <p><br /></p>
            </td>
            <td>
              <p><br /></p>
            </td>
          </tr>
        </table>
        <p><br /></p>
      `,
      {ignoreClasses: true, ignoreInlineStyles: true},
    );
  });

  test(
    `Can style text using Table selection`,
    {
      tag: '@flaky',
    },
    async ({page, isPlainText, isCollab}) => {
      test.skip(isPlainText);
      await initialize({isCollab, page});

      await focusEditor(page);
      await insertTable(page, 2, 3);

      await fillTablePartiallyWithText(page);
      await selectCellsFromTableCords(
        page,
        {x: 0, y: 0},
        {x: 1, y: 1},
        true,
        false,
      );

      await clickSelectors(page, ['.bold', '.italic', '.underline']);

      await selectFromAdditionalStylesDropdown(page, '.strikethrough');

      // Check that the character styles are applied.
      await assertHTML(
        page,
        html`
          <p><br /></p>
          <table>
            <colgroup>
              <col style="width: 92px" />
              <col style="width: 92px" />
              <col style="width: 92px" />
            </colgroup>
            <tr>
              <th class="PlaygroundEditorTheme__tableCellSelected">
                <p dir="ltr"><strong data-lexical-text="true">a</strong></p>
              </th>
              <th class="PlaygroundEditorTheme__tableCellSelected">
                <p dir="ltr"><strong data-lexical-text="true">bb</strong></p>
              </th>
              <th>
                <p dir="ltr"><span data-lexical-text="true">cc</span></p>
              </th>
            </tr>
            <tr>
              <th class="PlaygroundEditorTheme__tableCellSelected">
                <p dir="ltr"><strong data-lexical-text="true">d</strong></p>
              </th>
              <td class="PlaygroundEditorTheme__tableCellSelected">
                <p dir="ltr"><strong data-lexical-text="true">e</strong></p>
              </td>
              <td>
                <p dir="ltr"><span data-lexical-text="true">f</span></p>
              </td>
            </tr>
          </table>
          <p><br /></p>
        `,
        html`
          <p><br /></p>
          <table>
            <colgroup>
              <col style="width: 92px" />
              <col style="width: 92px" />
              <col style="width: 92px" />
            </colgroup>
            <tr>
              <th>
                <p dir="ltr"><strong data-lexical-text="true">a</strong></p>
              </th>
              <th>
                <p dir="ltr"><strong data-lexical-text="true">bb</strong></p>
              </th>
              <th>
                <p dir="ltr"><span data-lexical-text="true">cc</span></p>
              </th>
            </tr>
            <tr>
              <th>
                <p dir="ltr"><strong data-lexical-text="true">d</strong></p>
              </th>
              <td>
                <p dir="ltr"><strong data-lexical-text="true">e</strong></p>
              </td>
              <td>
                <p dir="ltr"><span data-lexical-text="true">f</span></p>
              </td>
            </tr>
          </table>
          <p><br /></p>
        `,
        {ignoreClasses: true},
      );
    },
  );

  test(`Can style on empty table cells and paragraphs with no text`, async ({
    page,
    isPlainText,
    isCollab,
  }) => {
    test.skip(isPlainText);
    await initialize({isCollab, page});

    await focusEditor(page);
    await insertTable(page, 2, 3);
    await selectAll(page);

    // Apply style on empty table
    await clickSelectors(page, ['.bold']);

    // Add text after applying styles
    await click(page, 'div[contenteditable="true"] p:first-of-type');
    await page.keyboard.type('abc');

    await click(page, 'th p:first-of-type');
    await fillTablePartiallyWithText(page);

    // Check that the character styles are applied.
    await assertHTML(
      page,
      html`
        <p dir="ltr"><strong data-lexical-text="true">abc</strong></p>
        <table>
          <colgroup>
            <col style="width: 92px" />
            <col style="width: 92px" />
            <col style="width: 92px" />
          </colgroup>
          <tr>
            <th>
              <p dir="ltr"><strong data-lexical-text="true">a</strong></p>
            </th>
            <th>
              <p dir="ltr"><strong data-lexical-text="true">bb</strong></p>
            </th>
            <th>
              <p dir="ltr"><strong data-lexical-text="true">cc</strong></p>
            </th>
          </tr>
          <tr>
            <th>
              <p dir="ltr"><strong data-lexical-text="true">d</strong></p>
            </th>
            <td>
              <p dir="ltr"><strong data-lexical-text="true">e</strong></p>
            </td>
            <td>
              <p dir="ltr"><strong data-lexical-text="true">f</strong></p>
            </td>
          </tr>
        </table>
        <p><br /></p>
      `,
      html`
        <p dir="ltr"><strong data-lexical-text="true">abc</strong></p>
        <table>
          <colgroup>
            <col style="width: 92px" />
            <col style="width: 92px" />
            <col style="width: 92px" />
          </colgroup>
          <tr>
            <th>
              <p dir="ltr"><strong data-lexical-text="true">a</strong></p>
            </th>
            <th>
              <p dir="ltr"><strong data-lexical-text="true">bb</strong></p>
            </th>
            <th>
              <p dir="ltr"><strong data-lexical-text="true">cc</strong></p>
            </th>
          </tr>
          <tr>
            <th>
              <p dir="ltr"><strong data-lexical-text="true">d</strong></p>
            </th>
            <td>
              <p dir="ltr"><strong data-lexical-text="true">e</strong></p>
            </td>
            <td>
              <p dir="ltr"><strong data-lexical-text="true">f</strong></p>
            </td>
          </tr>
        </table>
        <p><br /></p>
      `,
      {ignoreClasses: true},
    );
  });

  test(`Align selection style for table cells`, async ({
    page,
    isPlainText,
    isCollab,
  }) => {
    test.skip(isPlainText);
    await initialize({isCollab, page});

    await focusEditor(page);
    await insertTable(page, 2, 3);

    // Add text in bold to first cell
    await click(page, 'th p:first-of-type');
    await page.keyboard.type('a');
    await page.keyboard.down('Shift');
    await page.keyboard.press('ArrowLeft');
    await page.keyboard.up('Shift');
    await clickSelectors(page, ['.bold']);

    // Apply bold style to whole table
    // Bold style shouldn't be applied to any paragraphs and removed from all cells
    await selectAll(page);
    await clickSelectors(page, ['.bold']);

    // Add text after applying styles
    await click(page, 'div[contenteditable="true"] p:first-of-type');
    await page.keyboard.type('abc');

    await click(page, 'th p:first-of-type');
    await fillTablePartiallyWithText(page);

    // None of the paragraphs have style applied
    await assertHTML(
      page,
      html`
        <p dir="ltr"><span data-lexical-text="true">abc</span></p>
        <table>
          <colgroup>
            <col style="width: 92px" />
            <col style="width: 92px" />
            <col style="width: 92px" />
          </colgroup>
          <tr>
            <th>
              <p dir="ltr"><span data-lexical-text="true">aa</span></p>
            </th>
            <th>
              <p><span data-lexical-text="true">bb</span></p>
            </th>
            <th>
              <p><span data-lexical-text="true">cc</span></p>
            </th>
          </tr>
          <tr>
            <th>
              <p><span data-lexical-text="true">d</span></p>
            </th>
            <td>
              <p><span data-lexical-text="true">e</span></p>
            </td>
            <td>
              <p><span data-lexical-text="true">f</span></p>
            </td>
          </tr>
        </table>
        <p><br /></p>
      `,
      html`
        <p dir="ltr"><span data-lexical-text="true">abc</span></p>
        <table>
          <colgroup>
            <col style="width: 92px" />
            <col style="width: 92px" />
            <col style="width: 92px" />
          </colgroup>
          <tr>
            <th>
              <p dir="ltr"><span data-lexical-text="true">aa</span></p>
            </th>
            <th>
              <p><span data-lexical-text="true">bb</span></p>
            </th>
            <th>
              <p><span data-lexical-text="true">cc</span></p>
            </th>
          </tr>
          <tr>
            <th>
              <p><span data-lexical-text="true">d</span></p>
            </th>
            <td>
              <p><span data-lexical-text="true">e</span></p>
            </td>
            <td>
              <p><span data-lexical-text="true">f</span></p>
            </td>
          </tr>
        </table>
        <p><br /></p>
      `,
      {ignoreClasses: true},
    );
  });

  test(
    `Can copy + paste (internal) using Table selection`,
    {
      tag: '@flaky',
    },
    async ({page, isPlainText, isCollab}) => {
      test.skip(isPlainText);
      await initialize({isCollab, page});

      await focusEditor(page);
      await insertTable(page, 2, 3);

      await fillTablePartiallyWithText(page);
      await selectCellsFromTableCords(
        page,
        {x: 0, y: 0},
        {x: 1, y: 1},
        true,
        false,
      );

      await withExclusiveClipboardAccess(async () => {
        const clipboard = await copyToClipboard(page);

        // For some reason you need to click the paragraph twice for this to pass
        // on Collab Firefox.
        await click(page, 'div.ContentEditable__root > p:first-of-type');
        await click(page, 'div.ContentEditable__root > p:first-of-type');

        await pasteFromClipboard(page, clipboard);
      });

      // Check that the character styles are applied.
      await assertHTML(
        page,
        html`
          <table>
            <colgroup>
              <col style="width: 92px" />
              <col style="width: 92px" />
            </colgroup>
            <tr>
              <th>
                <p dir="ltr"><span data-lexical-text="true">a</span></p>
              </th>
              <th>
                <p dir="ltr"><span data-lexical-text="true">bb</span></p>
              </th>
            </tr>
            <tr>
              <th>
                <p dir="ltr"><span data-lexical-text="true">d</span></p>
              </th>
              <td>
                <p dir="ltr"><span data-lexical-text="true">e</span></p>
              </td>
            </tr>
          </table>
          <table>
            <colgroup>
              <col style="width: 92px" />
              <col style="width: 92px" />
              <col style="width: 92px" />
            </colgroup>
            <tr>
              <th>
                <p dir="ltr"><span data-lexical-text="true">a</span></p>
              </th>
              <th>
                <p dir="ltr"><span data-lexical-text="true">bb</span></p>
              </th>
              <th>
                <p dir="ltr"><span data-lexical-text="true">cc</span></p>
              </th>
            </tr>
            <tr>
              <th>
                <p dir="ltr"><span data-lexical-text="true">d</span></p>
              </th>
              <td>
                <p dir="ltr"><span data-lexical-text="true">e</span></p>
              </td>
              <td>
                <p dir="ltr"><span data-lexical-text="true">f</span></p>
              </td>
            </tr>
          </table>
          <p><br /></p>
        `,
        undefined,
        {ignoreClasses: true},
      );
    },
  );

  test(
    `Can clear text using Table selection`,
    {
      tag: '@flaky',
    },
    async ({page, isPlainText, isCollab}) => {
      test.skip(isPlainText);
      await initialize({isCollab, page});

      await focusEditor(page);
      await insertTable(page, 2, 3);

      await fillTablePartiallyWithText(page);
      await selectCellsFromTableCords(
        page,
        {x: 0, y: 0},
        {x: 1, y: 1},
        true,
        false,
      );

      await page.keyboard.press('Backspace');

      // Check that the text was cleared.
      await assertHTML(
        page,
        html`
          <p><br /></p>
          <table>
            <colgroup>
              <col style="width: 92px" />
              <col style="width: 92px" />
              <col style="width: 92px" />
            </colgroup>
            <tr>
              <th>
                <p><br /></p>
              </th>
              <th>
                <p><br /></p>
              </th>
              <th>
                <p dir="ltr"><span data-lexical-text="true">cc</span></p>
              </th>
            </tr>
            <tr>
              <th>
                <p><br /></p>
              </th>
              <td>
                <p><br /></p>
              </td>
              <td>
                <p dir="ltr"><span data-lexical-text="true">f</span></p>
              </td>
            </tr>
          </table>
          <p><br /></p>
        `,
        undefined,
        {ignoreClasses: true},
      );
    },
  );

  test(`Range Selection is corrected when it contains a partial Table.`, async ({
    page,
    isPlainText,
    isCollab,
  }) => {
    test.skip(isPlainText);
    await initialize({isCollab, page});

    await focusEditor(page);
    await insertTable(page, 1, 2);
    await moveToEditorBeginning(page);

    await page.keyboard.down('Shift');
    await page.keyboard.press('ArrowRight');
    await page.keyboard.up('Shift');

    await assertHTML(
      page,
      html`
        <p><br /></p>
        <table>
          <colgroup>
            <col style="width: 92px" />
            <col style="width: 92px" />
          </colgroup>
          <tr>
            <th class="PlaygroundEditorTheme__tableCellSelected">
              <p><br /></p>
            </th>
            <th class="PlaygroundEditorTheme__tableCellSelected">
              <p><br /></p>
            </th>
          </tr>
        </table>
        <p><br /></p>
      `,
      html`
        <p><br /></p>
        <table>
          <colgroup>
            <col style="width: 92px" />
            <col style="width: 92px" />
          </colgroup>
          <tr>
            <th>
              <p><br /></p>
            </th>
            <th>
              <p><br /></p>
            </th>
          </tr>
        </table>
        <p><br /></p>
      `,
      {ignoreClasses: true},
    );
  });

  test(`Select All when document contains tables adds custom table styles.`, async ({
    page,
    isPlainText,
    isCollab,
  }) => {
    test.skip(isPlainText);
    await initialize({isCollab, page});

    await focusEditor(page);
    await page.keyboard.type('Hello World');

    await insertTable(page, 2, 3);

    await selectAll(page);

    await assertHTML(
      page,
      html`
        <p dir="ltr"><span data-lexical-text="true">Hello World</span></p>
        <table>
          <colgroup>
            <col style="width: 92px" />
            <col style="width: 92px" />
            <col style="width: 92px" />
          </colgroup>
          <tr>
            <th class="PlaygroundEditorTheme__tableCellSelected">
              <p><br /></p>
            </th>
            <th class="PlaygroundEditorTheme__tableCellSelected">
              <p><br /></p>
            </th>
            <th class="PlaygroundEditorTheme__tableCellSelected">
              <p><br /></p>
            </th>
          </tr>
          <tr>
            <th class="PlaygroundEditorTheme__tableCellSelected">
              <p><br /></p>
            </th>
            <td class="PlaygroundEditorTheme__tableCellSelected">
              <p><br /></p>
            </td>
            <td class="PlaygroundEditorTheme__tableCellSelected">
              <p><br /></p>
            </td>
          </tr>
        </table>
        <p><br /></p>
      `,
      html`
        <p dir="ltr"><span data-lexical-text="true">Hello World</span></p>
        <table>
          <colgroup>
            <col style="width: 92px" />
            <col style="width: 92px" />
            <col style="width: 92px" />
          </colgroup>
          <tr>
            <th>
              <p><br /></p>
            </th>
            <th>
              <p><br /></p>
            </th>
            <th>
              <p><br /></p>
            </th>
          </tr>
          <tr>
            <th>
              <p><br /></p>
            </th>
            <td>
              <p><br /></p>
            </td>
            <td>
              <p><br /></p>
            </td>
          </tr>
        </table>
        <p><br /></p>
      `,
      {ignoreClasses: true},
    );
  });

  test('Can delete all with node selection', async ({
    page,
    isCollab,
    isPlainText,
  }) => {
    test.skip(isPlainText);
    await initialize({isCollab, page});
    await focusEditor(page);
    await page.keyboard.type('Text before');
    await page.keyboard.press('Enter');
    await insertSampleImage(page);
    await page.keyboard.press('Enter');
    await page.keyboard.type('Text after');
    await insertTable(page, 2, 3);
    await selectAll(page);
    await page.keyboard.press('Backspace');
    await assertHTML(
      page,
      html`
        <p class="PlaygroundEditorTheme__paragraph"><br /></p>
      `,
    );
  });

  test('Can delete all with range selection anchored in table', async ({
    page,
    isCollab,
    isPlainText,
  }) => {
    test.skip(isPlainText || isCollab);
    await initialize({isCollab, page});
    await focusEditor(page);
    await insertTable(page, 1, 1);
    // Remove paragraph before
    await moveUp(page);
    await page.keyboard.press('Backspace');
    await assertHTML(
      page,
      html`
        <table class="PlaygroundEditorTheme__table">
          <colgroup><col style="width: 92px" /></colgroup>
          <tr>
            <th
              class="PlaygroundEditorTheme__tableCell PlaygroundEditorTheme__tableCellHeader">
              <p class="PlaygroundEditorTheme__paragraph"><br /></p>
            </th>
          </tr>
        </table>
        <p class="PlaygroundEditorTheme__paragraph"><br /></p>
      `,
    );
    // Select all but from the table
    const modifier = process.platform === 'darwin' ? 'Meta' : 'Control';
    await page.keyboard.press(`${modifier}+A`);
    // The observer is active
    await expect(page.locator('.table-cell-action-button')).toBeVisible();
    await page.keyboard.press('Backspace');
    await assertHTML(
      page,
      html`
        <p class="PlaygroundEditorTheme__paragraph"><br /></p>
      `,
    );
  });

  test(`Horizontal rule inside cell`, async ({page, isPlainText, isCollab}) => {
    test.skip(isPlainText);
    await initialize({isCollab, page});
    await focusEditor(page);

    await insertTable(page, 1, 2);
    await page.keyboard.type('123');
    await insertHorizontalRule(page);

    await assertHTML(
      page,
      html`
        <p><br /></p>
        <table>
          <colgroup>
            <col style="width: 92px" />
            <col style="width: 92px" />
          </colgroup>
          <tr>
            <th>
              <p><span data-lexical-text="true">123</span></p>
              <hr contenteditable="false" data-lexical-decorator="true" />
              <p><br /></p>
            </th>
            <th>
              <p><br /></p>
            </th>
          </tr>
        </table>
        <p><br /></p>
      `,
      undefined,
      {ignoreClasses: true},
    );
  });

  test(
    'Table selection: can select multiple cells and insert an image',
    {
      tag: '@flaky',
    },
    async ({page, isPlainText, isCollab, browserName}) => {
      test.skip(isPlainText);
      await initialize({isCollab, page});

      await focusEditor(page);

      await insertTable(page, 2, 2);

      await click(page, '.PlaygroundEditorTheme__tableCell:first-child');
      await page.keyboard.type('Hello');

      await page.keyboard.down('Shift');
      await page.keyboard.press('ArrowRight');
      // Firefox range selection spans across cells after two arrow key press
      if (browserName === 'firefox') {
        await page.keyboard.press('ArrowRight');
      }
      await page.keyboard.press('ArrowDown');
      await page.keyboard.up('Shift');

      await insertSampleImage(page);
      await page.keyboard.type(' <- it works!');

      await waitForSelector(page, '.editor-image img');

      await assertHTML(
        page,
        html`
          <p class="PlaygroundEditorTheme__paragraph"><br /></p>
          <table class="PlaygroundEditorTheme__table">
            <colgroup>
              <col style="width: 92px" />
              <col style="width: 92px" />
            </colgroup>
            <tr>
              <th
                class="PlaygroundEditorTheme__tableCell PlaygroundEditorTheme__tableCellHeader">
                <p
                  class="PlaygroundEditorTheme__paragraph PlaygroundEditorTheme__ltr"
                  dir="ltr">
                  <span data-lexical-text="true">Hello</span>
                </p>
              </th>
              <th
                class="PlaygroundEditorTheme__tableCell PlaygroundEditorTheme__tableCellHeader">
                <p class="PlaygroundEditorTheme__paragraph"><br /></p>
              </th>
            </tr>
            <tr>
              <th
                class="PlaygroundEditorTheme__tableCell PlaygroundEditorTheme__tableCellHeader">
                <p class="PlaygroundEditorTheme__paragraph"><br /></p>
              </th>
              <td class="PlaygroundEditorTheme__tableCell">
                <p
                  class="PlaygroundEditorTheme__paragraph PlaygroundEditorTheme__ltr"
                  dir="ltr">
                  <span
                    class="editor-image"
                    contenteditable="false"
                    data-lexical-decorator="true">
                    <div draggable="false">
                      <img
                        alt="Yellow flower in tilt shift lens"
                        draggable="false"
                        src="${SAMPLE_IMAGE_URL}"
                        style="height: inherit; max-width: 500px; width: inherit" />
                    </div>
                  </span>
                  <span data-lexical-text="true">&lt;- it works!</span>
                </p>
              </td>
            </tr>
          </table>
          <p class="PlaygroundEditorTheme__paragraph"><br /></p>
        `,
      );
    },
  );

  test('Table selection: can backspace lines, backspacing empty cell does not destroy it #3278', async ({
    page,
    isPlainText,
    isCollab,
  }) => {
    test.skip(isPlainText);
    await initialize({isCollab, page});

    await focusEditor(page);

    await insertTable(page, 1, 2);

    await click(page, '.PlaygroundEditorTheme__tableCell');
    await page.keyboard.type('cell one');
    await moveRight(page, 1);
    await page.keyboard.type('first line');
    await page.keyboard.press('Enter');
    await page.keyboard.type('second line');

    await assertHTML(
      page,
      html`
        <p class="PlaygroundEditorTheme__paragraph"><br /></p>
        <table class="PlaygroundEditorTheme__table">
          <colgroup>
            <col style="width: 92px" />
            <col style="width: 92px" />
          </colgroup>
          <tr>
            <th
              class="PlaygroundEditorTheme__tableCell PlaygroundEditorTheme__tableCellHeader">
              <p
                class="PlaygroundEditorTheme__paragraph PlaygroundEditorTheme__ltr"
                dir="ltr">
                <span data-lexical-text="true">cell one</span>
              </p>
            </th>
            <th
              class="PlaygroundEditorTheme__tableCell PlaygroundEditorTheme__tableCellHeader">
              <p
                class="PlaygroundEditorTheme__paragraph PlaygroundEditorTheme__ltr"
                dir="ltr">
                <span data-lexical-text="true">first line</span>
              </p>
              <p
                class="PlaygroundEditorTheme__paragraph PlaygroundEditorTheme__ltr"
                dir="ltr">
                <span data-lexical-text="true">second line</span>
              </p>
            </th>
          </tr>
        </table>
        <p class="PlaygroundEditorTheme__paragraph"><br /></p>
      `,
    );

    await pressBackspace(page, 50);
    await assertHTML(
      page,
      html`
        <p class="PlaygroundEditorTheme__paragraph"><br /></p>
        <table class="PlaygroundEditorTheme__table">
          <colgroup>
            <col style="width: 92px" />
            <col style="width: 92px" />
          </colgroup>
          <tr>
            <th
              class="PlaygroundEditorTheme__tableCell PlaygroundEditorTheme__tableCellHeader">
              <p
                class="PlaygroundEditorTheme__paragraph PlaygroundEditorTheme__ltr"
                dir="ltr">
                <span data-lexical-text="true">cell one</span>
              </p>
            </th>
            <th
              class="PlaygroundEditorTheme__tableCell PlaygroundEditorTheme__tableCellHeader">
              <p class="PlaygroundEditorTheme__paragraph"><br /></p>
            </th>
          </tr>
        </table>
        <p class="PlaygroundEditorTheme__paragraph"><br /></p>
      `,
    );
  });

  test('Can remove new lines in a collapsible section inside of a table', async ({
    page,
    isPlainText,
    isCollab,
    browserName,
  }) => {
    test.skip(isPlainText);
    await initialize({isCollab, page});

    await focusEditor(page);

    await insertTable(page, 1, 2);
    await insertCollapsible(page);

    await page.keyboard.type('123');
    await page.keyboard.press('ArrowDown');
    await page.keyboard.type('123');
    await page.keyboard.press('Enter');
    await page.keyboard.press('Enter');
    await page.keyboard.press('Enter');

    const collapsibleOpeningTag =
      browserName === 'chromium'
        ? '<div class="Collapsible__container" open="">'
        : '<details class="Collapsible__container" open="">';
    const collapsibleClosingTag =
      browserName === 'chromium' ? '</div>' : '</details>';

    await assertHTML(
      page,
      html`
        <p class="PlaygroundEditorTheme__paragraph"><br /></p>
        <table class="PlaygroundEditorTheme__table">
          <colgroup>
            <col style="width: 92px" />
            <col style="width: 92px" />
          </colgroup>
          <tr>
            <th
              class="PlaygroundEditorTheme__tableCell PlaygroundEditorTheme__tableCellHeader">
              <p class="PlaygroundEditorTheme__paragraph"><br /></p>
              ${collapsibleOpeningTag}
              <summary class="Collapsible__title">
                <p class="PlaygroundEditorTheme__paragraph">
                  <span data-lexical-text="true">123</span>
                </p>
              </summary>
              <div class="Collapsible__content">
                <p class="PlaygroundEditorTheme__paragraph">
                  <span data-lexical-text="true">123</span>
                </p>
                <p class="PlaygroundEditorTheme__paragraph"><br /></p>
                <p class="PlaygroundEditorTheme__paragraph"><br /></p>
                <p class="PlaygroundEditorTheme__paragraph"><br /></p>
              </div>
              ${collapsibleClosingTag}
              <p class="PlaygroundEditorTheme__paragraph"><br /></p>
            </th>
            <th
              class="PlaygroundEditorTheme__tableCell PlaygroundEditorTheme__tableCellHeader">
              <p class="PlaygroundEditorTheme__paragraph"><br /></p>
            </th>
          </tr>
        </table>
        <p class="PlaygroundEditorTheme__paragraph"><br /></p>
      `,
    );

    await pressBackspace(page, 10);
    await assertHTML(
      page,
      html`
        <p class="PlaygroundEditorTheme__paragraph"><br /></p>
        <table class="PlaygroundEditorTheme__table">
          <colgroup>
            <col style="width: 92px" />
            <col style="width: 92px" />
          </colgroup>
          <tr>
            <th
              class="PlaygroundEditorTheme__tableCell PlaygroundEditorTheme__tableCellHeader">
              <p class="PlaygroundEditorTheme__paragraph"><br /></p>
              ${collapsibleOpeningTag}
              <summary class="Collapsible__title">
                <p class="PlaygroundEditorTheme__paragraph">
                  <span data-lexical-text="true">123</span>
                </p>
              </summary>
              <div class="Collapsible__content">
                <p class="PlaygroundEditorTheme__paragraph"><br /></p>
              </div>
              ${collapsibleClosingTag}
              <p class="PlaygroundEditorTheme__paragraph"><br /></p>
            </th>
            <th
              class="PlaygroundEditorTheme__tableCell PlaygroundEditorTheme__tableCellHeader">
              <p class="PlaygroundEditorTheme__paragraph"><br /></p>
            </th>
          </tr>
        </table>
        <p class="PlaygroundEditorTheme__paragraph"><br /></p>
      `,
    );
  });

  test('Resize merged cells width (1)', async ({
    browserName,
    page,
    isPlainText,
    isCollab,
  }) => {
    test.fixme(
      isCollab && IS_LINUX && browserName === 'firefox',
      'Flaky on Linux + Collab',
    );
    test.skip(isPlainText);
    await initialize({isCollab, page});

    if (isCollab) {
      // The contextual menu positioning needs fixing (it's hardcoded to show on the right side)
      page.setViewportSize({height: 1000, width: 3000});
    }

    await focusEditor(page);

    await insertTable(page, 3, 3);
    await click(page, '.PlaygroundEditorTheme__tableCell');
    await selectCellsFromTableCords(
      page,
      {x: 0, y: 0},
      {x: 1, y: 1},
      true,
      false,
    );
    await mergeTableCells(page);
    await click(page, 'td:nth-child(3) > .PlaygroundEditorTheme__paragraph');
    const resizerBoundingBox = await selectorBoundingBox(
      page,
      '.TableCellResizer__resizer:first-child',
    );
    const x = resizerBoundingBox.x + resizerBoundingBox.width / 2;
    const y = resizerBoundingBox.y + resizerBoundingBox.height / 2;
    await page.mouse.move(x, y);
    await page.mouse.down();
    await page.mouse.move(x + 50, y);
    await page.mouse.up();

    await assertHTML(
      page,
      html`
        <p class="PlaygroundEditorTheme__paragraph"><br /></p>
        <table class="PlaygroundEditorTheme__table">
          <colgroup>
            <col style="width: 92px" />
            <col style="width: 92px" />
            <col style="width: 142px" />
          </colgroup>
          <tr>
            <th
              class="PlaygroundEditorTheme__tableCell PlaygroundEditorTheme__tableCellHeader"
              colspan="2"
              rowspan="2">
              <p class="PlaygroundEditorTheme__paragraph"><br /></p>
            </th>
            <th
              class="PlaygroundEditorTheme__tableCell PlaygroundEditorTheme__tableCellHeader">
              <p class="PlaygroundEditorTheme__paragraph"><br /></p>
            </th>
          </tr>
          <tr>
            <td class="PlaygroundEditorTheme__tableCell">
              <p class="PlaygroundEditorTheme__paragraph"><br /></p>
            </td>
          </tr>
          <tr>
            <th
              class="PlaygroundEditorTheme__tableCell PlaygroundEditorTheme__tableCellHeader">
              <p class="PlaygroundEditorTheme__paragraph"><br /></p>
            </th>
            <td class="PlaygroundEditorTheme__tableCell">
              <p class="PlaygroundEditorTheme__paragraph"><br /></p>
            </td>
            <td class="PlaygroundEditorTheme__tableCell">
              <p class="PlaygroundEditorTheme__paragraph"><br /></p>
            </td>
          </tr>
        </table>
        <p class="PlaygroundEditorTheme__paragraph"><br /></p>
      `,
    );
  });

  test(
    'Resize merged cells width (2)',
    {
      tag: '@flaky',
    },
    async ({page, isPlainText, isCollab}) => {
      test.skip(isPlainText);
      await initialize({isCollab, page});

      if (isCollab) {
        // The contextual menu positioning needs fixing (it's hardcoded to show on the right side)
        page.setViewportSize({height: 1000, width: 3000});
      }

      await focusEditor(page);

      await insertTable(page, 3, 3);
      await click(page, '.PlaygroundEditorTheme__tableCell');
      await selectCellsFromTableCords(
        page,
        {x: 0, y: 0},
        {x: 1, y: 1},
        true,
        false,
      );
      await mergeTableCells(page);
      await click(page, 'th');
      const resizerBoundingBox = await selectorBoundingBox(
        page,
        '.TableCellResizer__resizer:first-child',
      );
      const x = resizerBoundingBox.x + resizerBoundingBox.width / 2;
      const y = resizerBoundingBox.y + resizerBoundingBox.height / 2;
      await page.mouse.move(x, y);
      await page.mouse.down();
      await page.mouse.move(x + 50, y);
      await page.mouse.up();

      await assertHTML(
        page,
        html`
          <p class="PlaygroundEditorTheme__paragraph"><br /></p>
          <table class="PlaygroundEditorTheme__table">
            <colgroup>
              <col style="width: 142px" />
              <col style="width: 92px" />
              <col style="width: 92px" />
            </colgroup>
            <tr>
              <th
                class="PlaygroundEditorTheme__tableCell PlaygroundEditorTheme__tableCellHeader"
                colspan="2"
                rowspan="2">
                <p class="PlaygroundEditorTheme__paragraph"><br /></p>
              </th>
              <th
                class="PlaygroundEditorTheme__tableCell PlaygroundEditorTheme__tableCellHeader">
                <p class="PlaygroundEditorTheme__paragraph"><br /></p>
              </th>
            </tr>
            <tr>
              <td class="PlaygroundEditorTheme__tableCell">
                <p class="PlaygroundEditorTheme__paragraph"><br /></p>
              </td>
            </tr>
            <tr>
              <th
                class="PlaygroundEditorTheme__tableCell PlaygroundEditorTheme__tableCellHeader">
                <p class="PlaygroundEditorTheme__paragraph"><br /></p>
              </th>
              <td class="PlaygroundEditorTheme__tableCell">
                <p class="PlaygroundEditorTheme__paragraph"><br /></p>
              </td>
              <td class="PlaygroundEditorTheme__tableCell">
                <p class="PlaygroundEditorTheme__paragraph"><br /></p>
              </td>
            </tr>
          </table>
          <p class="PlaygroundEditorTheme__paragraph"><br /></p>
        `,
      );
    },
  );

  test('Resize merged cells height', async ({
    browserName,
    page,
    isPlainText,
    isCollab,
  }) => {
    test.skip(isPlainText);
    test.fixme(IS_COLLAB && IS_LINUX && browserName === 'firefox');
    await initialize({isCollab, page});

    if (isCollab) {
      // The contextual menu positioning needs fixing (it's hardcoded to show on the right side)
      page.setViewportSize({height: 1000, width: 3000});
    }

    await focusEditor(page);

    await insertTable(page, 3, 3);
    await click(page, '.PlaygroundEditorTheme__tableCell');
    await selectCellsFromTableCords(
      page,
      {x: 0, y: 0},
      {x: 1, y: 1},
      true,
      false,
    );
    await mergeTableCells(page);
    await click(page, 'th');
    const resizerBoundingBox = await selectorBoundingBox(
      page,
      '.TableCellResizer__resizer:nth-child(2)',
    );
    const x = resizerBoundingBox.x + resizerBoundingBox.width / 2;
    const y = resizerBoundingBox.y + resizerBoundingBox.height / 2;
    await page.mouse.move(x, y);
    await page.mouse.down();
    await page.mouse.move(x, y + 50);
    await page.mouse.up();

    await assertHTML(
      page,
      html`
        <p class="PlaygroundEditorTheme__paragraph"><br /></p>
        <table class="PlaygroundEditorTheme__table">
          <colgroup>
            <col style="width: 92px" />
            <col style="width: 92px" />
            <col style="width: 92px" />
          </colgroup>
          <tr>
            <th
              class="PlaygroundEditorTheme__tableCell PlaygroundEditorTheme__tableCellHeader"
              colspan="2"
              rowspan="2">
              <p class="PlaygroundEditorTheme__paragraph"><br /></p>
            </th>
            <th
              class="PlaygroundEditorTheme__tableCell PlaygroundEditorTheme__tableCellHeader">
              <p class="PlaygroundEditorTheme__paragraph"><br /></p>
            </th>
          </tr>
          <tr style="height: 87px">
            <td class="PlaygroundEditorTheme__tableCell">
              <p class="PlaygroundEditorTheme__paragraph"><br /></p>
            </td>
          </tr>
          <tr>
            <th
              class="PlaygroundEditorTheme__tableCell PlaygroundEditorTheme__tableCellHeader">
              <p class="PlaygroundEditorTheme__paragraph"><br /></p>
            </th>
            <td class="PlaygroundEditorTheme__tableCell">
              <p class="PlaygroundEditorTheme__paragraph"><br /></p>
            </td>
            <td class="PlaygroundEditorTheme__tableCell">
              <p class="PlaygroundEditorTheme__paragraph"><br /></p>
            </td>
          </tr>
        </table>
        <p class="PlaygroundEditorTheme__paragraph"><br /></p>
      `,
      undefined,
      {
        ignoreClasses: false,
        ignoreInlineStyles: false,
      },
      (actualHtml) =>
        // flaky fix: +- 1px for the height assertion
        actualHtml.replace(
          '<tr style="height: 88px">',
          '<tr style="height: 87px">',
        ),
    );
  });

  test('Merge/unmerge cells (1)', async ({page, isPlainText, isCollab}) => {
    test.skip(isPlainText);
    await initialize({isCollab, page});

    if (isCollab) {
      // The contextual menu positioning needs fixing (it's hardcoded to show on the right side)
      page.setViewportSize({height: 1000, width: 3000});
    }

    await focusEditor(page);

    await insertTable(page, 1, 3);

    await click(page, '.PlaygroundEditorTheme__tableCell');
    await moveRight(page, 1);
    await page.keyboard.type('first');
    await page.keyboard.press('Tab');
    await page.keyboard.type('second');
    await selectCellsFromTableCords(
      page,
      {x: 1, y: 0},
      {x: 2, y: 0},
      true,
      true,
    );
    await mergeTableCells(page);
    await assertHTML(
      page,
      html`
        <p class="PlaygroundEditorTheme__paragraph"><br /></p>
        <table class="PlaygroundEditorTheme__table">
          <colgroup>
            <col style="width: 92px" />
            <col style="width: 92px" />
            <col style="width: 92px" />
          </colgroup>
          <tr>
            <th
              class="PlaygroundEditorTheme__tableCell PlaygroundEditorTheme__tableCellHeader">
              <p class="PlaygroundEditorTheme__paragraph"><br /></p>
            </th>
            <th
              class="PlaygroundEditorTheme__tableCell PlaygroundEditorTheme__tableCellHeader"
              colspan="2">
              <p
                class="PlaygroundEditorTheme__paragraph PlaygroundEditorTheme__ltr"
                dir="ltr">
                <span data-lexical-text="true">first</span>
              </p>
              <p
                class="PlaygroundEditorTheme__paragraph PlaygroundEditorTheme__ltr"
                dir="ltr">
                <span data-lexical-text="true">second</span>
              </p>
            </th>
          </tr>
        </table>
        <p class="PlaygroundEditorTheme__paragraph"><br /></p>
      `,
    );
    await unmergeTableCell(page);
    await assertHTML(
      page,
      html`
        <p class="PlaygroundEditorTheme__paragraph"><br /></p>
        <table class="PlaygroundEditorTheme__table">
          <colgroup>
            <col style="width: 92px" />
            <col style="width: 92px" />
            <col style="width: 92px" />
          </colgroup>
          <tr>
            <th
              class="PlaygroundEditorTheme__tableCell PlaygroundEditorTheme__tableCellHeader">
              <p class="PlaygroundEditorTheme__paragraph"><br /></p>
            </th>
            <th
              class="PlaygroundEditorTheme__tableCell PlaygroundEditorTheme__tableCellHeader">
              <p
                class="PlaygroundEditorTheme__paragraph PlaygroundEditorTheme__ltr"
                dir="ltr">
                <span data-lexical-text="true">first</span>
              </p>
              <p
                class="PlaygroundEditorTheme__paragraph PlaygroundEditorTheme__ltr"
                dir="ltr">
                <span data-lexical-text="true">second</span>
              </p>
            </th>
            <th
              class="PlaygroundEditorTheme__tableCell PlaygroundEditorTheme__tableCellHeader">
              <p class="PlaygroundEditorTheme__paragraph"><br /></p>
            </th>
          </tr>
        </table>
        <p class="PlaygroundEditorTheme__paragraph"><br /></p>
      `,
    );
  });

  test('Merge/unmerge cells (2)', async ({page, isPlainText, isCollab}) => {
    test.skip(isPlainText);
    await initialize({isCollab, page});

    if (isCollab) {
      // The contextual menu positioning needs fixing (it's hardcoded to show on the right side)
      page.setViewportSize({height: 1000, width: 3000});
    }

    await focusEditor(page);

    await insertTable(page, 3, 3);

    await click(page, '.PlaygroundEditorTheme__tableCell');
    await moveRight(page, 1);
    await page.keyboard.type('first');
    await page.keyboard.press('Tab');
    await page.keyboard.type('second');
    await selectCellsFromTableCords(
      page,
      {x: 1, y: 1},
      {x: 2, y: 2},
      false,
      false,
    );
    await mergeTableCells(page);
    await assertHTML(
      page,
      html`
        <p class="PlaygroundEditorTheme__paragraph"><br /></p>
        <table class="PlaygroundEditorTheme__table">
          <colgroup>
            <col style="width: 92px" />
            <col style="width: 92px" />
            <col style="width: 92px" />
          </colgroup>
          <tr>
            <th
              class="PlaygroundEditorTheme__tableCell PlaygroundEditorTheme__tableCellHeader">
              <p class="PlaygroundEditorTheme__paragraph"><br /></p>
            </th>
            <th
              class="PlaygroundEditorTheme__tableCell PlaygroundEditorTheme__tableCellHeader">
              <p
                class="PlaygroundEditorTheme__paragraph PlaygroundEditorTheme__ltr"
                dir="ltr">
                <span data-lexical-text="true">first</span>
              </p>
            </th>
            <th
              class="PlaygroundEditorTheme__tableCell PlaygroundEditorTheme__tableCellHeader">
              <p
                class="PlaygroundEditorTheme__paragraph PlaygroundEditorTheme__ltr"
                dir="ltr">
                <span data-lexical-text="true">second</span>
              </p>
            </th>
          </tr>
          <tr>
            <th
              class="PlaygroundEditorTheme__tableCell PlaygroundEditorTheme__tableCellHeader">
              <p class="PlaygroundEditorTheme__paragraph"><br /></p>
            </th>
            <td
              class="PlaygroundEditorTheme__tableCell"
              colspan="2"
              rowspan="2">
              <p class="PlaygroundEditorTheme__paragraph"><br /></p>
            </td>
          </tr>
          <tr>
            <th
              class="PlaygroundEditorTheme__tableCell PlaygroundEditorTheme__tableCellHeader">
              <p class="PlaygroundEditorTheme__paragraph"><br /></p>
            </th>
          </tr>
        </table>
        <p class="PlaygroundEditorTheme__paragraph"><br /></p>
      `,
    );

    await unmergeTableCell(page);
    await assertHTML(
      page,
      html`
        <p class="PlaygroundEditorTheme__paragraph"><br /></p>
        <table class="PlaygroundEditorTheme__table">
          <colgroup>
            <col style="width: 92px" />
            <col style="width: 92px" />
            <col style="width: 92px" />
          </colgroup>
          <tr>
            <th
              class="PlaygroundEditorTheme__tableCell PlaygroundEditorTheme__tableCellHeader">
              <p class="PlaygroundEditorTheme__paragraph"><br /></p>
            </th>
            <th
              class="PlaygroundEditorTheme__tableCell PlaygroundEditorTheme__tableCellHeader">
              <p
                class="PlaygroundEditorTheme__paragraph PlaygroundEditorTheme__ltr"
                dir="ltr">
                <span data-lexical-text="true">first</span>
              </p>
            </th>
            <th
              class="PlaygroundEditorTheme__tableCell PlaygroundEditorTheme__tableCellHeader">
              <p
                class="PlaygroundEditorTheme__paragraph PlaygroundEditorTheme__ltr"
                dir="ltr">
                <span data-lexical-text="true">second</span>
              </p>
            </th>
          </tr>
          <tr>
            <th
              class="PlaygroundEditorTheme__tableCell PlaygroundEditorTheme__tableCellHeader">
              <p class="PlaygroundEditorTheme__paragraph"><br /></p>
            </th>
            <td class="PlaygroundEditorTheme__tableCell">
              <p class="PlaygroundEditorTheme__paragraph"><br /></p>
            </td>
            <td class="PlaygroundEditorTheme__tableCell">
              <p class="PlaygroundEditorTheme__paragraph"><br /></p>
            </td>
          </tr>
          <tr>
            <th
              class="PlaygroundEditorTheme__tableCell PlaygroundEditorTheme__tableCellHeader">
              <p class="PlaygroundEditorTheme__paragraph"><br /></p>
            </th>
            <td class="PlaygroundEditorTheme__tableCell">
              <p class="PlaygroundEditorTheme__paragraph"><br /></p>
            </td>
            <td class="PlaygroundEditorTheme__tableCell">
              <p class="PlaygroundEditorTheme__paragraph"><br /></p>
            </td>
          </tr>
        </table>
        <p class="PlaygroundEditorTheme__paragraph"><br /></p>
      `,
    );
  });

  test('Merged cell tab navigation forward', async ({
    page,
    isPlainText,
    isCollab,
  }) => {
    test.skip(isPlainText);
    test.skip(isCollab);
    await initialize({isCollab, page});

    await focusEditor(page);

    await insertTable(page, 3, 3);

    await click(page, '.PlaygroundEditorTheme__tableCell');
    await selectCellsFromTableCords(
      page,
      {x: 0, y: 0},
      {x: 0, y: 1},
      true,
      true,
    );
    await mergeTableCells(page);
    await selectCellsFromTableCords(
      page,
      {x: 1, y: 0},
      {x: 2, y: 0},
      true,
      true,
    );
    await mergeTableCells(page);
    await assertHTML(
      page,
      html`
        <p class="PlaygroundEditorTheme__paragraph"><br /></p>
        <table class="PlaygroundEditorTheme__table">
          <colgroup>
            <col style="width: 92px" />
            <col style="width: 92px" />
            <col style="width: 92px" />
          </colgroup>
          <tr>
            <th
              class="PlaygroundEditorTheme__tableCell PlaygroundEditorTheme__tableCellHeader"
              rowspan="2">
              <p class="PlaygroundEditorTheme__paragraph"><br /></p>
            </th>
            <th
              class="PlaygroundEditorTheme__tableCell PlaygroundEditorTheme__tableCellHeader"
              colspan="2">
              <p class="PlaygroundEditorTheme__paragraph"><br /></p>
            </th>
          </tr>
          <tr>
            <td class="PlaygroundEditorTheme__tableCell">
              <p class="PlaygroundEditorTheme__paragraph"><br /></p>
            </td>
            <td class="PlaygroundEditorTheme__tableCell">
              <p class="PlaygroundEditorTheme__paragraph"><br /></p>
            </td>
          </tr>
          <tr>
            <th
              class="PlaygroundEditorTheme__tableCell PlaygroundEditorTheme__tableCellHeader">
              <p class="PlaygroundEditorTheme__paragraph"><br /></p>
            </th>
            <td class="PlaygroundEditorTheme__tableCell">
              <p class="PlaygroundEditorTheme__paragraph"><br /></p>
            </td>
            <td class="PlaygroundEditorTheme__tableCell">
              <p class="PlaygroundEditorTheme__paragraph"><br /></p>
            </td>
          </tr>
        </table>
        <p class="PlaygroundEditorTheme__paragraph"><br /></p>
      `,
    );
    await click(page, '.PlaygroundEditorTheme__tableCell');
    for (const i of Array.from({length: 9 - 2}, (_v, idx) => idx)) {
      await page.keyboard.type(String(i));
      await page.keyboard.press('Tab');
    }
    await page.keyboard.type('Done!');
    await assertHTML(
      page,
      html`
        <p class="PlaygroundEditorTheme__paragraph"><br /></p>
        <table class="PlaygroundEditorTheme__table">
          <colgroup>
            <col style="width: 92px" />
            <col style="width: 92px" />
            <col style="width: 92px" />
          </colgroup>
          <tr>
            <th
              class="PlaygroundEditorTheme__tableCell PlaygroundEditorTheme__tableCellHeader"
              rowspan="2">
              <p class="PlaygroundEditorTheme__paragraph">
                <span data-lexical-text="true">0</span>
              </p>
            </th>
            <th
              class="PlaygroundEditorTheme__tableCell PlaygroundEditorTheme__tableCellHeader"
              colspan="2">
              <p class="PlaygroundEditorTheme__paragraph">
                <span data-lexical-text="true">1</span>
              </p>
            </th>
          </tr>
          <tr>
            <td class="PlaygroundEditorTheme__tableCell">
              <p class="PlaygroundEditorTheme__paragraph">
                <span data-lexical-text="true">2</span>
              </p>
            </td>
            <td class="PlaygroundEditorTheme__tableCell">
              <p class="PlaygroundEditorTheme__paragraph">
                <span data-lexical-text="true">3</span>
              </p>
            </td>
          </tr>
          <tr>
            <th
              class="PlaygroundEditorTheme__tableCell PlaygroundEditorTheme__tableCellHeader">
              <p class="PlaygroundEditorTheme__paragraph">
                <span data-lexical-text="true">4</span>
              </p>
            </th>
            <td class="PlaygroundEditorTheme__tableCell">
              <p class="PlaygroundEditorTheme__paragraph">
                <span data-lexical-text="true">5</span>
              </p>
            </td>
            <td class="PlaygroundEditorTheme__tableCell">
              <p class="PlaygroundEditorTheme__paragraph">
                <span data-lexical-text="true">6</span>
              </p>
            </td>
          </tr>
        </table>
        <p
          class="PlaygroundEditorTheme__paragraph PlaygroundEditorTheme__ltr"
          dir="ltr">
          <span data-lexical-text="true">Done!</span>
        </p>
      `,
    );
  });

  test('Merged cell tab navigation reverse', async ({
    page,
    isPlainText,
    isCollab,
  }) => {
    test.skip(isPlainText);
    test.skip(isCollab);
    await initialize({isCollab, page});

    await focusEditor(page);

    await insertTable(page, 3, 3);

    await click(page, '.PlaygroundEditorTheme__tableCell');
    await selectCellsFromTableCords(
      page,
      {x: 0, y: 0},
      {x: 0, y: 1},
      true,
      true,
    );
    await mergeTableCells(page);
    await selectCellsFromTableCords(
      page,
      {x: 1, y: 0},
      {x: 2, y: 0},
      true,
      true,
    );
    await mergeTableCells(page);
    await assertHTML(
      page,
      html`
        <p class="PlaygroundEditorTheme__paragraph"><br /></p>
        <table class="PlaygroundEditorTheme__table">
          <colgroup>
            <col style="width: 92px" />
            <col style="width: 92px" />
            <col style="width: 92px" />
          </colgroup>
          <tr>
            <th
              class="PlaygroundEditorTheme__tableCell PlaygroundEditorTheme__tableCellHeader"
              rowspan="2">
              <p class="PlaygroundEditorTheme__paragraph"><br /></p>
            </th>
            <th
              class="PlaygroundEditorTheme__tableCell PlaygroundEditorTheme__tableCellHeader"
              colspan="2">
              <p class="PlaygroundEditorTheme__paragraph"><br /></p>
            </th>
          </tr>
          <tr>
            <td class="PlaygroundEditorTheme__tableCell">
              <p class="PlaygroundEditorTheme__paragraph"><br /></p>
            </td>
            <td class="PlaygroundEditorTheme__tableCell">
              <p class="PlaygroundEditorTheme__paragraph"><br /></p>
            </td>
          </tr>
          <tr>
            <th
              class="PlaygroundEditorTheme__tableCell PlaygroundEditorTheme__tableCellHeader">
              <p class="PlaygroundEditorTheme__paragraph"><br /></p>
            </th>
            <td class="PlaygroundEditorTheme__tableCell">
              <p class="PlaygroundEditorTheme__paragraph"><br /></p>
            </td>
            <td class="PlaygroundEditorTheme__tableCell">
              <p class="PlaygroundEditorTheme__paragraph"><br /></p>
            </td>
          </tr>
        </table>
        <p class="PlaygroundEditorTheme__paragraph"><br /></p>
      `,
    );
    await click(page, ':nth-match(.PlaygroundEditorTheme__tableCell, 7)');
    for (const i of Array.from({length: 9 - 2}, (_v, idx) => idx)) {
      await page.keyboard.type(String(i));
      await page.keyboard.down('Shift');
      await page.keyboard.press('Tab');
      await page.keyboard.up('Shift');
    }
    await page.keyboard.type('Done!');
    await assertHTML(
      page,
      html`
        <p
          class="PlaygroundEditorTheme__paragraph PlaygroundEditorTheme__ltr"
          dir="ltr">
          <span data-lexical-text="true">Done!</span>
        </p>
        <table class="PlaygroundEditorTheme__table">
          <colgroup>
            <col style="width: 92px" />
            <col style="width: 92px" />
            <col style="width: 92px" />
          </colgroup>
          <tr>
            <th
              class="PlaygroundEditorTheme__tableCell PlaygroundEditorTheme__tableCellHeader"
              rowspan="2">
              <p class="PlaygroundEditorTheme__paragraph">
                <span data-lexical-text="true">6</span>
              </p>
            </th>
            <th
              class="PlaygroundEditorTheme__tableCell PlaygroundEditorTheme__tableCellHeader"
              colspan="2">
              <p class="PlaygroundEditorTheme__paragraph">
                <span data-lexical-text="true">5</span>
              </p>
            </th>
          </tr>
          <tr>
            <td class="PlaygroundEditorTheme__tableCell">
              <p class="PlaygroundEditorTheme__paragraph">
                <span data-lexical-text="true">4</span>
              </p>
            </td>
            <td class="PlaygroundEditorTheme__tableCell">
              <p class="PlaygroundEditorTheme__paragraph">
                <span data-lexical-text="true">3</span>
              </p>
            </td>
          </tr>
          <tr>
            <th
              class="PlaygroundEditorTheme__tableCell PlaygroundEditorTheme__tableCellHeader">
              <p class="PlaygroundEditorTheme__paragraph">
                <span data-lexical-text="true">2</span>
              </p>
            </th>
            <td class="PlaygroundEditorTheme__tableCell">
              <p class="PlaygroundEditorTheme__paragraph">
                <span data-lexical-text="true">1</span>
              </p>
            </td>
            <td class="PlaygroundEditorTheme__tableCell">
              <p class="PlaygroundEditorTheme__paragraph">
                <span data-lexical-text="true">0</span>
              </p>
            </td>
          </tr>
        </table>
        <p class="PlaygroundEditorTheme__paragraph"><br /></p>
      `,
    );
  });

  test('Merge with content', async ({page, isPlainText, isCollab}) => {
    test.skip(isPlainText);
    await initialize({isCollab, page});

    if (isCollab) {
      // The contextual menu positioning needs fixing (it's hardcoded to show on the right side)
      page.setViewportSize({height: 1000, width: 3000});
    }

    await focusEditor(page);

    await insertTable(page, 3, 3);
    await moveDown(page, 1);
    await moveRight(page, 1);
    await page.keyboard.type('A');
    await moveRight(page, 1);
    await page.keyboard.type('B');
    await moveRight(page, 2);
    await page.keyboard.type('C');
    await moveRight(page, 1);
    await page.keyboard.type('D');

    await selectCellsFromTableCords(
      page,
      {x: 1, y: 1},
      {x: 2, y: 2},
      false,
      false,
    );
    await mergeTableCells(page);
    await assertHTML(
      page,
      html`
        <p class="PlaygroundEditorTheme__paragraph"><br /></p>
        <table class="PlaygroundEditorTheme__table">
          <colgroup>
            <col style="width: 92px" />
            <col style="width: 92px" />
            <col style="width: 92px" />
          </colgroup>
          <tr>
            <th
              class="PlaygroundEditorTheme__tableCell PlaygroundEditorTheme__tableCellHeader">
              <p class="PlaygroundEditorTheme__paragraph"><br /></p>
            </th>
            <th
              class="PlaygroundEditorTheme__tableCell PlaygroundEditorTheme__tableCellHeader">
              <p class="PlaygroundEditorTheme__paragraph"><br /></p>
            </th>
            <th
              class="PlaygroundEditorTheme__tableCell PlaygroundEditorTheme__tableCellHeader">
              <p class="PlaygroundEditorTheme__paragraph"><br /></p>
            </th>
          </tr>
          <tr>
            <th
              class="PlaygroundEditorTheme__tableCell PlaygroundEditorTheme__tableCellHeader">
              <p class="PlaygroundEditorTheme__paragraph"><br /></p>
            </th>
            <td
              class="PlaygroundEditorTheme__tableCell"
              colspan="2"
              rowspan="2">
              <p
                class="PlaygroundEditorTheme__paragraph PlaygroundEditorTheme__ltr"
                dir="ltr">
                <span data-lexical-text="true">A</span>
              </p>
              <p
                class="PlaygroundEditorTheme__paragraph PlaygroundEditorTheme__ltr"
                dir="ltr">
                <span data-lexical-text="true">B</span>
              </p>
              <p
                class="PlaygroundEditorTheme__paragraph PlaygroundEditorTheme__ltr"
                dir="ltr">
                <span data-lexical-text="true">C</span>
              </p>
              <p
                class="PlaygroundEditorTheme__paragraph PlaygroundEditorTheme__ltr"
                dir="ltr">
                <span data-lexical-text="true">D</span>
              </p>
            </td>
          </tr>
          <tr>
            <th
              class="PlaygroundEditorTheme__tableCell PlaygroundEditorTheme__tableCellHeader">
              <p class="PlaygroundEditorTheme__paragraph"><br /></p>
            </th>
          </tr>
        </table>
        <p class="PlaygroundEditorTheme__paragraph"><br /></p>
      `,
    );
  });

  test(
    'Select multiple merged cells (selection expands to a rectangle)',
    {
      tag: '@flaky',
    },
    async ({page, isPlainText, isCollab}) => {
      test.skip(isPlainText);
      await initialize({isCollab, page});

      await focusEditor(page);

      await insertTable(page, 3, 3);

      await click(page, '.PlaygroundEditorTheme__tableCell');
      await moveDown(page, 1);
      await selectCellsFromTableCords(
        page,
        {x: 0, y: 0},
        {x: 0, y: 1},
        true,
        true,
      );
      await mergeTableCells(page);

      await moveRight(page, 1);
      await selectCellsFromTableCords(
        page,
        {x: 1, y: 0},
        {x: 2, y: 0},
        true,
        true,
      );
      await mergeTableCells(page);

      await selectCellsFromTableCords(
        page,
        {x: 0, y: 0},
        {x: 1, y: 0},
        true,
        true,
      );

      await assertHTML(
        page,
        html`
          <p class="PlaygroundEditorTheme__paragraph"><br /></p>
          <table
            class="PlaygroundEditorTheme__table PlaygroundEditorTheme__tableSelection">
            <colgroup>
              <col style="width: 92px" />
              <col style="width: 92px" />
              <col style="width: 92px" />
            </colgroup>
            <tr>
              <th
                class="PlaygroundEditorTheme__tableCell PlaygroundEditorTheme__tableCellHeader PlaygroundEditorTheme__tableCellSelected"
                rowspan="2">
                <p class="PlaygroundEditorTheme__paragraph"><br /></p>
              </th>
              <th
                class="PlaygroundEditorTheme__tableCell PlaygroundEditorTheme__tableCellHeader PlaygroundEditorTheme__tableCellSelected"
                colspan="2">
                <p class="PlaygroundEditorTheme__paragraph"><br /></p>
              </th>
            </tr>
            <tr>
              <td
                class="PlaygroundEditorTheme__tableCell PlaygroundEditorTheme__tableCellSelected">
                <p class="PlaygroundEditorTheme__paragraph"><br /></p>
              </td>
              <td
                class="PlaygroundEditorTheme__tableCell PlaygroundEditorTheme__tableCellSelected">
                <p class="PlaygroundEditorTheme__paragraph"><br /></p>
              </td>
            </tr>
            <tr>
              <th
                class="PlaygroundEditorTheme__tableCell PlaygroundEditorTheme__tableCellHeader">
                <p class="PlaygroundEditorTheme__paragraph"><br /></p>
              </th>
              <td class="PlaygroundEditorTheme__tableCell">
                <p class="PlaygroundEditorTheme__paragraph"><br /></p>
              </td>
              <td class="PlaygroundEditorTheme__tableCell">
                <p class="PlaygroundEditorTheme__paragraph"><br /></p>
              </td>
            </tr>
          </table>
          <p class="PlaygroundEditorTheme__paragraph"><br /></p>
        `,
        html`
          <p class="PlaygroundEditorTheme__paragraph"><br /></p>
          <table class="PlaygroundEditorTheme__table">
            <colgroup>
              <col style="width: 92px" />
              <col style="width: 92px" />
              <col style="width: 92px" />
            </colgroup>
            <tr>
              <th
                class="PlaygroundEditorTheme__tableCell PlaygroundEditorTheme__tableCellHeader"
                rowspan="2">
                <p class="PlaygroundEditorTheme__paragraph"><br /></p>
              </th>
              <th
                class="PlaygroundEditorTheme__tableCell PlaygroundEditorTheme__tableCellHeader"
                colspan="2">
                <p class="PlaygroundEditorTheme__paragraph"><br /></p>
              </th>
            </tr>
            <tr>
              <td class="PlaygroundEditorTheme__tableCell">
                <p class="PlaygroundEditorTheme__paragraph"><br /></p>
              </td>
              <td class="PlaygroundEditorTheme__tableCell">
                <p class="PlaygroundEditorTheme__paragraph"><br /></p>
              </td>
            </tr>
            <tr>
              <th
                class="PlaygroundEditorTheme__tableCell PlaygroundEditorTheme__tableCellHeader">
                <p class="PlaygroundEditorTheme__paragraph"><br /></p>
              </th>
              <td class="PlaygroundEditorTheme__tableCell">
                <p class="PlaygroundEditorTheme__paragraph"><br /></p>
              </td>
              <td class="PlaygroundEditorTheme__tableCell">
                <p class="PlaygroundEditorTheme__paragraph"><br /></p>
              </td>
            </tr>
          </table>
          <p class="PlaygroundEditorTheme__paragraph"><br /></p>
        `,
      );
    },
  );

  test(
    'Merge multiple merged cells and then unmerge',
    {
      tag: '@flaky',
    },
    async ({page, isPlainText, isCollab}) => {
      test.skip(isPlainText);
      await initialize({isCollab, page});

      await focusEditor(page);

      await insertTable(page, 3, 3);

      await click(page, '.PlaygroundEditorTheme__tableCell');
      await moveDown(page, 1);
      await selectCellsFromTableCords(
        page,
        {x: 0, y: 0},
        {x: 0, y: 1},
        true,
        true,
      );
      await mergeTableCells(page);

      await moveRight(page, 1);
      await selectCellsFromTableCords(
        page,
        {x: 1, y: 0},
        {x: 2, y: 0},
        true,
        true,
      );
      await mergeTableCells(page);

      await selectCellsFromTableCords(
        page,
        {x: 0, y: 0},
        {x: 1, y: 0},
        true,
        true,
      );
      await mergeTableCells(page);

      await assertHTML(
        page,
        html`
          <p class="PlaygroundEditorTheme__paragraph"><br /></p>
          <table class="PlaygroundEditorTheme__table">
            <colgroup>
              <col style="width: 92px" />
              <col style="width: 92px" />
              <col style="width: 92px" />
            </colgroup>
            <tr>
              <th
                class="PlaygroundEditorTheme__tableCell PlaygroundEditorTheme__tableCellHeader"
                colspan="3"
                rowspan="2">
                <p class="PlaygroundEditorTheme__paragraph"><br /></p>
              </th>
            </tr>
            <tr><br /></tr>
            <tr>
              <th
                class="PlaygroundEditorTheme__tableCell PlaygroundEditorTheme__tableCellHeader">
                <p class="PlaygroundEditorTheme__paragraph"><br /></p>
              </th>
              <td class="PlaygroundEditorTheme__tableCell">
                <p class="PlaygroundEditorTheme__paragraph"><br /></p>
              </td>
              <td class="PlaygroundEditorTheme__tableCell">
                <p class="PlaygroundEditorTheme__paragraph"><br /></p>
              </td>
            </tr>
          </table>
          <p class="PlaygroundEditorTheme__paragraph"><br /></p>
        `,
      );

      await selectCellsFromTableCords(
        page,
        {x: 0, y: 0},
        {x: 0, y: 0},
        true,
        true,
      );
      await unmergeTableCell(page);

      await assertHTML(
        page,
        html`
          <p class="PlaygroundEditorTheme__paragraph"><br /></p>
          <table class="PlaygroundEditorTheme__table">
            <colgroup>
              <col style="width: 92px" />
              <col style="width: 92px" />
              <col style="width: 92px" />
            </colgroup>
            <tr>
              <th
                class="PlaygroundEditorTheme__tableCell PlaygroundEditorTheme__tableCellHeader">
                <p class="PlaygroundEditorTheme__paragraph"><br /></p>
              </th>
              <th
                class="PlaygroundEditorTheme__tableCell PlaygroundEditorTheme__tableCellHeader">
                <p class="PlaygroundEditorTheme__paragraph"><br /></p>
              </th>
              <th
                class="PlaygroundEditorTheme__tableCell PlaygroundEditorTheme__tableCellHeader">
                <p class="PlaygroundEditorTheme__paragraph"><br /></p>
              </th>
            </tr>
            <tr>
              <th
                class="PlaygroundEditorTheme__tableCell PlaygroundEditorTheme__tableCellHeader">
                <p class="PlaygroundEditorTheme__paragraph"><br /></p>
              </th>
              <th
                class="PlaygroundEditorTheme__tableCell PlaygroundEditorTheme__tableCellHeader">
                <p class="PlaygroundEditorTheme__paragraph"><br /></p>
              </th>
              <th
                class="PlaygroundEditorTheme__tableCell PlaygroundEditorTheme__tableCellHeader">
                <p class="PlaygroundEditorTheme__paragraph"><br /></p>
              </th>
            </tr>
            <tr>
              <th
                class="PlaygroundEditorTheme__tableCell PlaygroundEditorTheme__tableCellHeader">
                <p class="PlaygroundEditorTheme__paragraph"><br /></p>
              </th>
              <td class="PlaygroundEditorTheme__tableCell">
                <p class="PlaygroundEditorTheme__paragraph"><br /></p>
              </td>
              <td class="PlaygroundEditorTheme__tableCell">
                <p class="PlaygroundEditorTheme__paragraph"><br /></p>
              </td>
            </tr>
          </table>
          <p class="PlaygroundEditorTheme__paragraph"><br /></p>
        `,
      );
    },
  );

  test('Insert row above (with conflicting merged cell)', async ({
    page,
    isPlainText,
    isCollab,
  }) => {
    test.skip(isPlainText);
    await initialize({isCollab, page});

    if (isCollab) {
      // The contextual menu positioning needs fixing (it's hardcoded to show on the right side)
      page.setViewportSize({height: 1000, width: 3000});
    }

    await focusEditor(page);

    await insertTable(page, 2, 2);

    await click(page, '.PlaygroundEditorTheme__tableCell');
    await selectCellsFromTableCords(
      page,
      {x: 1, y: 0},
      {x: 1, y: 1},
      true,
      false,
    );
    await mergeTableCells(page);

    await moveLeft(page, 1);
    await insertTableRowBelow(page);

    await assertHTML(
      page,
      html`
        <p class="PlaygroundEditorTheme__paragraph"><br /></p>
        <table class="PlaygroundEditorTheme__table">
          <colgroup>
            <col style="width: 92px" />
            <col style="width: 92px" />
          </colgroup>
          <tr>
            <th
              class="PlaygroundEditorTheme__tableCell PlaygroundEditorTheme__tableCellHeader">
              <p class="PlaygroundEditorTheme__paragraph"><br /></p>
            </th>
            <th
              class="PlaygroundEditorTheme__tableCell PlaygroundEditorTheme__tableCellHeader"
              rowspan="3">
              <p class="PlaygroundEditorTheme__paragraph"><br /></p>
            </th>
          </tr>
          <tr>
            <th
              class="PlaygroundEditorTheme__tableCell PlaygroundEditorTheme__tableCellHeader">
              <p class="PlaygroundEditorTheme__paragraph"><br /></p>
            </th>
          </tr>
          <tr>
            <th
              class="PlaygroundEditorTheme__tableCell PlaygroundEditorTheme__tableCellHeader">
              <p class="PlaygroundEditorTheme__paragraph"><br /></p>
            </th>
          </tr>
        </table>
        <p class="PlaygroundEditorTheme__paragraph"><br /></p>
      `,
    );
  });

  test('Insert column before (with conflicting merged cell)', async ({
    page,
    isPlainText,
    isCollab,
  }) => {
    test.skip(isPlainText);
    await initialize({isCollab, page});

    if (isCollab) {
      // The contextual menu positioning needs fixing (it's hardcoded to show on the right side)
      page.setViewportSize({height: 1000, width: 3000});
    }

    await focusEditor(page);

    await insertTable(page, 2, 2);

    await click(page, '.PlaygroundEditorTheme__tableCell');
    await selectCellsFromTableCords(
      page,
      {x: 0, y: 0},
      {x: 1, y: 0},
      true,
      true,
    );
    await mergeTableCells(page);

    await moveDown(page, 1);
    await moveRight(page, 1);
    await insertTableColumnBefore(page);

    await assertHTML(
      page,
      html`
        <p class="PlaygroundEditorTheme__paragraph"><br /></p>
        <table class="PlaygroundEditorTheme__table">
          <colgroup>
            <col style="width: 92px" />
            <col style="width: 92px" />
            <col style="width: 92px" />
          </colgroup>
          <tr>
            <th
              class="PlaygroundEditorTheme__tableCell PlaygroundEditorTheme__tableCellHeader"
              colspan="3">
              <p class="PlaygroundEditorTheme__paragraph"><br /></p>
            </th>
          </tr>
          <tr>
            <th
              class="PlaygroundEditorTheme__tableCell PlaygroundEditorTheme__tableCellHeader">
              <p class="PlaygroundEditorTheme__paragraph"><br /></p>
            </th>
            <td class="PlaygroundEditorTheme__tableCell">
              <p class="PlaygroundEditorTheme__paragraph"><br /></p>
            </td>
            <td class="PlaygroundEditorTheme__tableCell">
              <p class="PlaygroundEditorTheme__paragraph"><br /></p>
            </td>
          </tr>
        </table>
        <p class="PlaygroundEditorTheme__paragraph"><br /></p>
      `,
    );
  });

  test('Insert column before (with selected cell with rowspan > 1)', async ({
    page,
    isPlainText,
    isCollab,
  }) => {
    test.skip(isPlainText);
    await initialize({isCollab, page});

    if (isCollab) {
      // The contextual menu positioning needs fixing (it's hardcoded to show on the right side)
      page.setViewportSize({height: 1000, width: 3000});
    }

    await focusEditor(page);

    await insertTable(page, 2, 1);

    await click(page, '.PlaygroundEditorTheme__tableCell');
    await selectCellsFromTableCords(
      page,
      {x: 0, y: 0},
      {x: 0, y: 1},
      true,
      true,
    );
    await mergeTableCells(page);
    await insertTableColumnBefore(page);

    await assertHTML(
      page,
      html`
        <p class="PlaygroundEditorTheme__paragraph"><br /></p>
        <table class="PlaygroundEditorTheme__table">
          <colgroup>
            <col style="width: 92px" />
            <col style="width: 92px" />
          </colgroup>
          <tr>
            <th
              class="PlaygroundEditorTheme__tableCell PlaygroundEditorTheme__tableCellHeader">
              <p class="PlaygroundEditorTheme__paragraph"><br /></p>
            </th>
            <th
              class="PlaygroundEditorTheme__tableCell PlaygroundEditorTheme__tableCellHeader"
              rowspan="2">
              <p class="PlaygroundEditorTheme__paragraph"><br /></p>
            </th>
          </tr>
          <tr>
            <th
              class="PlaygroundEditorTheme__tableCell PlaygroundEditorTheme__tableCellHeader">
              <p class="PlaygroundEditorTheme__paragraph"><br /></p>
            </th>
          </tr>
        </table>
        <p class="PlaygroundEditorTheme__paragraph"><br /></p>
      `,
    );
  });

  test('Insert column before (with 1+ selected cells in a row)', async ({
    page,
    isPlainText,
    isCollab,
  }) => {
    test.skip(isPlainText);
    await initialize({isCollab, page});

    if (isCollab) {
      // The contextual menu positioning needs fixing (it's hardcoded to show on the right side)
      page.setViewportSize({height: 1000, width: 3000});
    }

    await focusEditor(page);

    await insertTable(page, 2, 2);

    await click(page, '.PlaygroundEditorTheme__tableCell');
    await selectCellsFromTableCords(
      page,
      {x: 0, y: 0},
      {x: 1, y: 0},
      true,
      true,
    );
    await insertTableColumnBefore(page);

    await assertHTML(
      page,
      html`
        <p class="PlaygroundEditorTheme__paragraph"><br /></p>
        <table class="PlaygroundEditorTheme__table">
          <colgroup>
            <col style="width: 92px" />
            <col style="width: 92px" />
            <col style="width: 92px" />
            <col style="width: 92px" />
          </colgroup>
          <tr>
            <th
              class="PlaygroundEditorTheme__tableCell PlaygroundEditorTheme__tableCellHeader">
              <p class="PlaygroundEditorTheme__paragraph"><br /></p>
            </th>
            <th
              class="PlaygroundEditorTheme__tableCell PlaygroundEditorTheme__tableCellHeader">
              <p class="PlaygroundEditorTheme__paragraph"><br /></p>
            </th>
            <th
              class="PlaygroundEditorTheme__tableCell PlaygroundEditorTheme__tableCellHeader">
              <p class="PlaygroundEditorTheme__paragraph"><br /></p>
            </th>
            <th
              class="PlaygroundEditorTheme__tableCell PlaygroundEditorTheme__tableCellHeader">
              <p class="PlaygroundEditorTheme__paragraph"><br /></p>
            </th>
          </tr>
          <tr>
            <td class="PlaygroundEditorTheme__tableCell">
              <p class="PlaygroundEditorTheme__paragraph"><br /></p>
            </td>
            <td class="PlaygroundEditorTheme__tableCell">
              <p class="PlaygroundEditorTheme__paragraph"><br /></p>
            </td>
            <th
              class="PlaygroundEditorTheme__tableCell PlaygroundEditorTheme__tableCellHeader">
              <p class="PlaygroundEditorTheme__paragraph"><br /></p>
            </th>
            <td class="PlaygroundEditorTheme__tableCell">
              <p class="PlaygroundEditorTheme__paragraph"><br /></p>
            </td>
          </tr>
        </table>
        <p class="PlaygroundEditorTheme__paragraph"><br /></p>
      `,
    );
  });

  test(
    'Delete rows (with conflicting merged cell)',
    {
      tag: '@flaky',
    },
    async ({page, isPlainText, isCollab}) => {
      test.skip(isPlainText);
      await initialize({isCollab, page});

      if (isCollab) {
        // The contextual menu positioning needs fixing (it's hardcoded to show on the right side)
        page.setViewportSize({height: 1000, width: 3000});
      }

      await focusEditor(page);

      await insertTable(page, 4, 2);

      await selectCellsFromTableCords(
        page,
        {x: 1, y: 1},
        {x: 1, y: 3},
        false,
        false,
      );
      await mergeTableCells(page);

      await selectCellsFromTableCords(
        page,
        {x: 0, y: 0},
        {x: 0, y: 1},
        true,
        true,
      );

      await deleteTableRows(page);

      await assertHTML(
        page,
        html`
          <p class="PlaygroundEditorTheme__paragraph"><br /></p>
          <table class="PlaygroundEditorTheme__table">
            <colgroup>
              <col style="width: 92px" />
              <col style="width: 92px" />
            </colgroup>
            <tr>
              <th
                class="PlaygroundEditorTheme__tableCell PlaygroundEditorTheme__tableCellHeader">
                <p class="PlaygroundEditorTheme__paragraph"><br /></p>
              </th>
              <td class="PlaygroundEditorTheme__tableCell" rowspan="2">
                <p class="PlaygroundEditorTheme__paragraph"><br /></p>
              </td>
            </tr>
            <tr>
              <th
                class="PlaygroundEditorTheme__tableCell PlaygroundEditorTheme__tableCellHeader">
                <p class="PlaygroundEditorTheme__paragraph"><br /></p>
              </th>
            </tr>
          </table>
          <p class="PlaygroundEditorTheme__paragraph"><br /></p>
        `,
      );
    },
  );

  test('Delete columns (with conflicting merged cell)', async ({
    page,
    isPlainText,
    isCollab,
  }) => {
    test.skip(isPlainText);
    await initialize({isCollab, page});

    if (isCollab) {
      // The contextual menu positioning needs fixing (it's hardcoded to show on the right side)
      page.setViewportSize({height: 1000, width: 3000});
    }

    await focusEditor(page);

    await insertTable(page, 2, 4);

    await selectCellsFromTableCords(
      page,
      {x: 1, y: 1},
      {x: 3, y: 1},
      false,
      false,
    );
    await mergeTableCells(page);

    await selectCellsFromTableCords(
      page,
      {x: 0, y: 0},
      {x: 1, y: 0},
      true,
      true,
    );

    await deleteTableColumns(page);

    await assertHTML(
      page,
      html`
        <p class="PlaygroundEditorTheme__paragraph"><br /></p>
        <table class="PlaygroundEditorTheme__table">
          <colgroup>
            <col style="width: 92px" />
            <col style="width: 92px" />
          </colgroup>
          <tr>
            <th
              class="PlaygroundEditorTheme__tableCell PlaygroundEditorTheme__tableCellHeader">
              <p class="PlaygroundEditorTheme__paragraph"><br /></p>
            </th>
            <th
              class="PlaygroundEditorTheme__tableCell PlaygroundEditorTheme__tableCellHeader">
              <p class="PlaygroundEditorTheme__paragraph"><br /></p>
            </th>
          </tr>
          <tr>
            <td class="PlaygroundEditorTheme__tableCell" colspan="2">
              <p class="PlaygroundEditorTheme__paragraph"><br /></p>
            </td>
          </tr>
        </table>
        <p class="PlaygroundEditorTheme__paragraph"><br /></p>
      `,
    );
  });

  test(
    'Delete columns backward',
    {
      tag: '@flaky',
    },
    async ({page, isPlainText, isCollab}) => {
      test.skip(isPlainText);
      await initialize({isCollab, page});

      if (isCollab) {
        // The contextual menu positioning needs fixing (it's hardcoded to show on the right side)
        page.setViewportSize({height: 1000, width: 3000});
      }

      await focusEditor(page);

      await insertTable(page, 2, 4);

      await selectCellsFromTableCords(
        page,
        {x: 3, y: 1},
        {x: 1, y: 1},
        false,
        false,
      );

      await deleteTableColumns(page);

      await assertHTML(
        page,
        html`
          <p class="PlaygroundEditorTheme__paragraph"><br /></p>
          <table class="PlaygroundEditorTheme__table">
            <colgroup>
              <col style="width: 92px" />
            </colgroup>
            <tr>
              <th
                class="PlaygroundEditorTheme__tableCell PlaygroundEditorTheme__tableCellHeader">
                <p class="PlaygroundEditorTheme__paragraph"><br /></p>
              </th>
            </tr>
            <tr>
              <th
                class="PlaygroundEditorTheme__tableCell PlaygroundEditorTheme__tableCellHeader">
                <p class="PlaygroundEditorTheme__paragraph"><br /></p>
              </th>
            </tr>
          </table>
          <p class="PlaygroundEditorTheme__paragraph"><br /></p>
        `,
      );
    },
  );

  test('Delete columns forward at end of table', async ({
    page,
    isPlainText,
    isCollab,
  }) => {
    test.skip(isPlainText);
    await initialize({isCollab, page});

    if (isCollab) {
      // The contextual menu positioning needs fixing (it's hardcoded to show on the right side)
      page.setViewportSize({height: 1000, width: 3000});
    }

    await focusEditor(page);

    await insertTable(page, 2, 4);

    await selectCellsFromTableCords(
      page,
      {x: 1, y: 1},
      {x: 3, y: 1},
      false,
      false,
    );

    await deleteTableColumns(page);

    await assertHTML(
      page,
      html`
        <p class="PlaygroundEditorTheme__paragraph"><br /></p>
        <table class="PlaygroundEditorTheme__table">
          <colgroup>
            <col style="width: 92px" />
          </colgroup>
          <tr>
            <th
              class="PlaygroundEditorTheme__tableCell PlaygroundEditorTheme__tableCellHeader">
              <p class="PlaygroundEditorTheme__paragraph"><br /></p>
            </th>
          </tr>
          <tr>
            <th
              class="PlaygroundEditorTheme__tableCell PlaygroundEditorTheme__tableCellHeader">
              <p class="PlaygroundEditorTheme__paragraph"><br /></p>
            </th>
          </tr>
        </table>
        <p class="PlaygroundEditorTheme__paragraph"><br /></p>
      `,
    );
  });

  test('Deselect when click outside #3785 #4138', async ({
    page,
    isPlainText,
    isCollab,
  }) => {
    test.skip(isPlainText);
    await initialize({isCollab, page});

    if (isCollab) {
      // The contextual menu positioning needs fixing (it's hardcoded to show on the right side)
      page.setViewportSize({height: 1000, width: 3000});
    }

    await focusEditor(page);

    await page.keyboard.type('123');
    await insertTable(page, 1, 1);
    await selectAll(page);

    await click(page, 'div[contenteditable="true"] p:first-of-type');

    await assertSelection(page, {
      anchorOffset: 3,
      anchorPath: [0, 0, 0],
      focusOffset: 3,
      focusPath: [0, 0, 0],
    });
  });

  test('Background color to cell', async ({page, isPlainText, isCollab}) => {
    test.skip(isPlainText);
    await initialize({isCollab, page});

    if (isCollab) {
      // The contextual menu positioning needs fixing (it's hardcoded to show on the right side)
      page.setViewportSize({height: 1000, width: 3000});
    }

    await focusEditor(page);

    await insertTable(page, 1, 1);
    await setBackgroundColor(page);
    await click(page, '.color-picker-basic-color button');
    await click(page, '.Modal__closeButton');

    await assertHTML(
      page,
      html`
        <p class="PlaygroundEditorTheme__paragraph"><br /></p>
        <table class="PlaygroundEditorTheme__table">
          <colgroup>
            <col style="width: 92px" />
          </colgroup>
          <tr>
            <th
              class="PlaygroundEditorTheme__tableCell PlaygroundEditorTheme__tableCellHeader"
              style="background-color: rgb(208, 2, 27)">
              <p class="PlaygroundEditorTheme__paragraph"><br /></p>
            </th>
          </tr>
        </table>
        <p class="PlaygroundEditorTheme__paragraph"><br /></p>
      `,
    );
  });

  test('Cell merge feature disabled', async ({page, isPlainText, isCollab}) => {
    test.skip(isPlainText);
    await initialize({isCollab, page, tableCellMerge: false});

    await focusEditor(page);
    await pasteFromClipboard(page, {
      'text/html': `<div dir="ltr">
      <table>
         <tbody>
            <tr>
               <td colspan="2" rowspan="2">
                  <p dir="ltr">Hello world</p>
               </td>
               <td>
                  <p dir="ltr">a</p>
               </td>
            </tr>
            <tr>
               <td>
                  <p dir="ltr">b</p>
               </td>
            </tr>
            <tr>
               <td>
                  <p dir="ltr">c</p>
               </td>
               <td>
                  <p dir="ltr">d</p>
               </td>
               <td>
                  <p dir="ltr">e</p>
               </td>
            </tr>
         </tbody>
      </table>
   </div>`,
    });

    await assertHTML(
      page,
      html`
        <table class="PlaygroundEditorTheme__table">
          <colgroup>
            <col style="width: 92px" />
            <col style="width: 92px" />
            <col style="width: 92px" />
          </colgroup>
          <tr>
            <td class="PlaygroundEditorTheme__tableCell">
              <p
                class="PlaygroundEditorTheme__paragraph PlaygroundEditorTheme__ltr"
                dir="ltr">
                <span data-lexical-text="true">Hello world</span>
              </p>
            </td>
            <td class="PlaygroundEditorTheme__tableCell">
              <p class="PlaygroundEditorTheme__paragraph"><br /></p>
            </td>
            <td class="PlaygroundEditorTheme__tableCell">
              <p
                class="PlaygroundEditorTheme__paragraph PlaygroundEditorTheme__ltr"
                dir="ltr">
                <span data-lexical-text="true">a</span>
              </p>
            </td>
          </tr>
          <tr>
            <td class="PlaygroundEditorTheme__tableCell">
              <p class="PlaygroundEditorTheme__paragraph"><br /></p>
            </td>
            <td class="PlaygroundEditorTheme__tableCell">
              <p class="PlaygroundEditorTheme__paragraph"><br /></p>
            </td>
            <td class="PlaygroundEditorTheme__tableCell">
              <p
                class="PlaygroundEditorTheme__paragraph PlaygroundEditorTheme__ltr"
                dir="ltr">
                <span data-lexical-text="true">b</span>
              </p>
            </td>
          </tr>
          <tr>
            <td class="PlaygroundEditorTheme__tableCell">
              <p
                class="PlaygroundEditorTheme__paragraph PlaygroundEditorTheme__ltr"
                dir="ltr">
                <span data-lexical-text="true">c</span>
              </p>
            </td>
            <td class="PlaygroundEditorTheme__tableCell">
              <p
                class="PlaygroundEditorTheme__paragraph PlaygroundEditorTheme__ltr"
                dir="ltr">
                <span data-lexical-text="true">d</span>
              </p>
            </td>
            <td class="PlaygroundEditorTheme__tableCell">
              <p
                class="PlaygroundEditorTheme__paragraph PlaygroundEditorTheme__ltr"
                dir="ltr">
                <span data-lexical-text="true">e</span>
              </p>
            </td>
          </tr>
        </table>
      `,
    );
  });

  test('Cell background color feature disabled', async ({
    page,
    isPlainText,
    isCollab,
  }) => {
    test.skip(isPlainText);
    await initialize({isCollab, page, tableCellBackgroundColor: false});

    await focusEditor(page);
    await pasteFromClipboard(page, {
      'text/html': `<div dir="ltr">
        <table>
           <tbody>
              <tr>
                 <td style="background-color: red">
                    <p dir="ltr">Hello world</p>
                 </td>
              </tr>
           </tbody>
        </table>
     </div>`,
    });

    await assertHTML(
      page,
      html`
        <table class="PlaygroundEditorTheme__table">
          <colgroup>
            <col style="width: 92px" />
          </colgroup>
          <tr>
            <td class="PlaygroundEditorTheme__tableCell">
              <p
                class="PlaygroundEditorTheme__paragraph PlaygroundEditorTheme__ltr"
                dir="ltr">
                <span data-lexical-text="true">Hello world</span>
              </p>
            </td>
          </tr>
        </table>
      `,
    );
  });

  test('Add column header after merging cells #4378', async ({
    page,
    isPlainText,
    isCollab,
  }) => {
    test.skip(isPlainText);
    await initialize({isCollab, page});

    if (isCollab) {
      // The contextual menu positioning needs fixing (it's hardcoded to show on the right side)
      page.setViewportSize({height: 1000, width: 3000});
    }

    await focusEditor(page);

    await insertTable(page, 4, 4);
    await selectCellsFromTableCords(
      page,
      {x: 1, y: 2},
      {x: 3, y: 3},
      false,
      false,
    );
    await mergeTableCells(page);
    await selectCellsFromTableCords(
      page,
      {x: 3, y: 1},
      {x: 3, y: 1},
      false,
      false,
    );
    await toggleColumnHeader(page);
    await assertHTML(
      page,
      html`
        <p class="PlaygroundEditorTheme__paragraph"><br /></p>
        <table class="PlaygroundEditorTheme__table">
          <colgroup>
            <col style="width: 92px" />
            <col style="width: 92px" />
            <col style="width: 92px" />
            <col style="width: 92px" />
          </colgroup>
          <tr>
            <th
              class="PlaygroundEditorTheme__tableCell PlaygroundEditorTheme__tableCellHeader">
              <p class="PlaygroundEditorTheme__paragraph"><br /></p>
            </th>
            <th
              class="PlaygroundEditorTheme__tableCell PlaygroundEditorTheme__tableCellHeader">
              <p class="PlaygroundEditorTheme__paragraph"><br /></p>
            </th>
            <th
              class="PlaygroundEditorTheme__tableCell PlaygroundEditorTheme__tableCellHeader">
              <p class="PlaygroundEditorTheme__paragraph"><br /></p>
            </th>
            <th
              class="PlaygroundEditorTheme__tableCell PlaygroundEditorTheme__tableCellHeader">
              <p class="PlaygroundEditorTheme__paragraph"><br /></p>
            </th>
          </tr>
          <tr>
            <th
              class="PlaygroundEditorTheme__tableCell PlaygroundEditorTheme__tableCellHeader">
              <p class="PlaygroundEditorTheme__paragraph"><br /></p>
            </th>
            <td class="PlaygroundEditorTheme__tableCell">
              <p class="PlaygroundEditorTheme__paragraph"><br /></p>
            </td>
            <td class="PlaygroundEditorTheme__tableCell">
              <p class="PlaygroundEditorTheme__paragraph"><br /></p>
            </td>
            <th
              class="PlaygroundEditorTheme__tableCell PlaygroundEditorTheme__tableCellHeader">
              <p class="PlaygroundEditorTheme__paragraph"><br /></p>
            </th>
          </tr>
          <tr>
            <th
              class="PlaygroundEditorTheme__tableCell PlaygroundEditorTheme__tableCellHeader">
              <p class="PlaygroundEditorTheme__paragraph"><br /></p>
            </th>
            <td
              class="PlaygroundEditorTheme__tableCell"
              colspan="3"
              rowspan="2">
              <p class="PlaygroundEditorTheme__paragraph"><br /></p>
            </td>
          </tr>
          <tr>
            <th
              class="PlaygroundEditorTheme__tableCell PlaygroundEditorTheme__tableCellHeader">
              <p class="PlaygroundEditorTheme__paragraph"><br /></p>
            </th>
          </tr>
        </table>
        <p class="PlaygroundEditorTheme__paragraph"><br /></p>
      `,
    );
  });

  test(
    'Can align text using Table selection',
    {
      tag: '@flaky',
    },
    async ({page, isPlainText, isCollab}) => {
      test.skip(isPlainText);
      await initialize({isCollab, page});

      await focusEditor(page);
      await insertTable(page, 2, 3);

      await fillTablePartiallyWithText(page);
      await selectCellsFromTableCords(
        page,
        {x: 0, y: 0},
        {x: 1, y: 1},
        true,
        false,
      );

      await selectFromAlignDropdown(page, '.center-align');

      await assertHTML(
        page,
        html`
          <p><br /></p>
          <table>
            <colgroup>
              <col style="width: 92px" />
              <col style="width: 92px" />
              <col style="width: 92px" />
            </colgroup>
            <tr>
              <th
                class="PlaygroundEditorTheme__tableCellSelected"
                style="text-align: center">
                <p dir="ltr" style="text-align: center">
                  <span data-lexical-text="true">a</span>
                </p>
              </th>
              <th
                class="PlaygroundEditorTheme__tableCellSelected"
                style="text-align: center">
                <p dir="ltr" style="text-align: center">
                  <span data-lexical-text="true">bb</span>
                </p>
              </th>
              <th>
                <p dir="ltr"><span data-lexical-text="true">cc</span></p>
              </th>
            </tr>
            <tr>
              <th
                class="PlaygroundEditorTheme__tableCellSelected"
                style="text-align: center">
                <p dir="ltr" style="text-align: center">
                  <span data-lexical-text="true">d</span>
                </p>
              </th>
              <td
                class="PlaygroundEditorTheme__tableCellSelected"
                style="text-align: center">
                <p dir="ltr" style="text-align: center">
                  <span data-lexical-text="true">e</span>
                </p>
              </td>
              <td>
                <p dir="ltr"><span data-lexical-text="true">f</span></p>
              </td>
            </tr>
          </table>
          <p><br /></p>
        `,
        html`
          <p><br /></p>
          <table>
            <colgroup>
              <col style="width: 92px" />
              <col style="width: 92px" />
              <col style="width: 92px" />
            </colgroup>
            <tr>
              <th style="text-align: center">
                <p dir="ltr" style="text-align: center">
                  <span data-lexical-text="true">a</span>
                </p>
              </th>
              <th style="text-align: center">
                <p dir="ltr" style="text-align: center">
                  <span data-lexical-text="true">bb</span>
                </p>
              </th>
              <th>
                <p dir="ltr"><span data-lexical-text="true">cc</span></p>
              </th>
            </tr>
            <tr>
              <th style="text-align: center">
                <p dir="ltr" style="text-align: center">
                  <span data-lexical-text="true">d</span>
                </p>
              </th>
              <td style="text-align: center">
                <p dir="ltr" style="text-align: center">
                  <span data-lexical-text="true">e</span>
                </p>
              </td>
              <td>
                <p dir="ltr"><span data-lexical-text="true">f</span></p>
              </td>
            </tr>
          </table>
          <p><br /></p>
        `,
        {ignoreClasses: true},
      );
    },
  );

  test('Paste and insert new lines after unmerging cells', async ({
    page,
    isPlainText,
    isCollab,
  }) => {
    test.skip(isPlainText);
    await initialize({isCollab, page});

    if (isCollab) {
      // The contextual menu positioning needs fixing (it's hardcoded to show on the right side)
      page.setViewportSize({height: 1000, width: 3000});
    }

    await focusEditor(page);

    await insertTable(page, 3, 3);

    await selectCellsFromTableCords(
      page,
      {x: 1, y: 1},
      {x: 2, y: 2},
      false,
      false,
    );
    await mergeTableCells(page);
    await assertHTML(
      page,
      html`
        <p class="PlaygroundEditorTheme__paragraph"><br /></p>
        <table class="PlaygroundEditorTheme__table">
          <colgroup>
            <col style="width: 92px" />
            <col style="width: 92px" />
            <col style="width: 92px" />
          </colgroup>
          <tr>
            <th
              class="PlaygroundEditorTheme__tableCell PlaygroundEditorTheme__tableCellHeader">
              <p class="PlaygroundEditorTheme__paragraph"><br /></p>
            </th>
            <th
              class="PlaygroundEditorTheme__tableCell PlaygroundEditorTheme__tableCellHeader">
              <p class="PlaygroundEditorTheme__paragraph"><br /></p>
            </th>
            <th
              class="PlaygroundEditorTheme__tableCell PlaygroundEditorTheme__tableCellHeader">
              <p class="PlaygroundEditorTheme__paragraph"><br /></p>
            </th>
          </tr>
          <tr>
            <th
              class="PlaygroundEditorTheme__tableCell PlaygroundEditorTheme__tableCellHeader">
              <p class="PlaygroundEditorTheme__paragraph"><br /></p>
            </th>
            <td
              class="PlaygroundEditorTheme__tableCell"
              colspan="2"
              rowspan="2">
              <p class="PlaygroundEditorTheme__paragraph"><br /></p>
            </td>
          </tr>
          <tr>
            <th
              class="PlaygroundEditorTheme__tableCell PlaygroundEditorTheme__tableCellHeader">
              <p class="PlaygroundEditorTheme__paragraph"><br /></p>
            </th>
          </tr>
        </table>
        <p class="PlaygroundEditorTheme__paragraph"><br /></p>
      `,
    );

    await unmergeTableCell(page);

    await focusEditor(page);

    // move caret to the end of the editor
    await page.keyboard.press('ArrowDown');
    await page.keyboard.press('ArrowDown');
    await page.keyboard.press('ArrowDown');
    await page.keyboard.press('ArrowDown');

    await page.keyboard.type('Hello');
    await selectCharacters(page, 'left', 'Hello'.length);

    await withExclusiveClipboardAccess(async () => {
      const clipboard = await copyToClipboard(page);

      // move caret to the first position of the editor
      await click(page, '.PlaygroundEditorTheme__paragraph');

      // move caret to the table cell (2,2)
      await page.keyboard.press('ArrowDown');
      await page.keyboard.press('ArrowDown');
      await page.keyboard.press('ArrowDown');
      await page.keyboard.press('ArrowRight');
      await page.keyboard.press('ArrowRight');

      await pasteFromClipboard(page, clipboard);
      await pasteFromClipboard(page, clipboard);
      await pasteFromClipboard(page, clipboard);

      await page.keyboard.press('Enter');
      await page.keyboard.press('Enter');
      await page.keyboard.press('Enter');

      await pasteFromClipboard(page, clipboard);
    });

    await assertHTML(
      page,
      html`
        <p class="PlaygroundEditorTheme__paragraph"><br /></p>
        <table class="PlaygroundEditorTheme__table">
          <colgroup>
            <col style="width: 92px" />
            <col style="width: 92px" />
            <col style="width: 92px" />
          </colgroup>
          <tr>
            <th
              class="PlaygroundEditorTheme__tableCell PlaygroundEditorTheme__tableCellHeader">
              <p class="PlaygroundEditorTheme__paragraph"><br /></p>
            </th>
            <th
              class="PlaygroundEditorTheme__tableCell PlaygroundEditorTheme__tableCellHeader">
              <p class="PlaygroundEditorTheme__paragraph"><br /></p>
            </th>
            <th
              class="PlaygroundEditorTheme__tableCell PlaygroundEditorTheme__tableCellHeader">
              <p class="PlaygroundEditorTheme__paragraph"><br /></p>
            </th>
          </tr>
          <tr>
            <th
              class="PlaygroundEditorTheme__tableCell PlaygroundEditorTheme__tableCellHeader">
              <p class="PlaygroundEditorTheme__paragraph"><br /></p>
            </th>
            <td class="PlaygroundEditorTheme__tableCell">
              <p class="PlaygroundEditorTheme__paragraph"><br /></p>
            </td>
            <td class="PlaygroundEditorTheme__tableCell">
              <p class="PlaygroundEditorTheme__paragraph"><br /></p>
            </td>
          </tr>
          <tr>
            <th
              class="PlaygroundEditorTheme__tableCell PlaygroundEditorTheme__tableCellHeader">
              <p class="PlaygroundEditorTheme__paragraph"><br /></p>
            </th>
            <td class="PlaygroundEditorTheme__tableCell">
              <p class="PlaygroundEditorTheme__paragraph"><br /></p>
            </td>
            <td class="PlaygroundEditorTheme__tableCell">
              <p
                class="PlaygroundEditorTheme__paragraph PlaygroundEditorTheme__ltr"
                dir="ltr">
                <span data-lexical-text="true">HelloHelloHello</span>
              </p>
              <p class="PlaygroundEditorTheme__paragraph"><br /></p>
              <p class="PlaygroundEditorTheme__paragraph"><br /></p>
              <p
                class="PlaygroundEditorTheme__paragraph PlaygroundEditorTheme__ltr"
                dir="ltr">
                <span data-lexical-text="true">Hello</span>
              </p>
            </td>
          </tr>
        </table>
        <p
          class="PlaygroundEditorTheme__paragraph PlaygroundEditorTheme__ltr"
          dir="ltr">
          <span data-lexical-text="true">Hello</span>
        </p>
      `,
    );
  });

  test('Can delete table row when previous cell is a merged cell', async ({
    page,
    isCollab,
    isPlainText,
  }) => {
    test.skip(isPlainText);
    await initialize({isCollab, page});

    await focusEditor(page);

    await insertTable(page, 5, 5);

    await selectCellsFromTableCords(
      page,
      {x: 1, y: 1},
      {x: 1, y: 3},
      false,
      false,
    );
    await mergeTableCells(page);
    await selectCellsFromTableCords(
      page,
      {x: 1, y: 2},
      {x: 2, y: 4},
      false,
      false,
    );
    await mergeTableCells(page);
    await assertHTML(
      page,
      html`
        <p class="PlaygroundEditorTheme__paragraph"><br /></p>
        <table class="PlaygroundEditorTheme__table">
          <colgroup>
            <col style="width: 92px" />
            <col style="width: 92px" />
            <col style="width: 92px" />
            <col style="width: 92px" />
            <col style="width: 92px" />
          </colgroup>
          <tr>
            <th
              class="PlaygroundEditorTheme__tableCell PlaygroundEditorTheme__tableCellHeader">
              <p class="PlaygroundEditorTheme__paragraph"><br /></p>
            </th>
            <th
              class="PlaygroundEditorTheme__tableCell PlaygroundEditorTheme__tableCellHeader">
              <p class="PlaygroundEditorTheme__paragraph"><br /></p>
            </th>
            <th
              class="PlaygroundEditorTheme__tableCell PlaygroundEditorTheme__tableCellHeader">
              <p class="PlaygroundEditorTheme__paragraph"><br /></p>
            </th>
            <th
              class="PlaygroundEditorTheme__tableCell PlaygroundEditorTheme__tableCellHeader">
              <p class="PlaygroundEditorTheme__paragraph"><br /></p>
            </th>
            <th
              class="PlaygroundEditorTheme__tableCell PlaygroundEditorTheme__tableCellHeader">
              <p class="PlaygroundEditorTheme__paragraph"><br /></p>
            </th>
          </tr>
          <tr>
            <th
              class="PlaygroundEditorTheme__tableCell PlaygroundEditorTheme__tableCellHeader">
              <p class="PlaygroundEditorTheme__paragraph"><br /></p>
            </th>
            <td class="PlaygroundEditorTheme__tableCell" rowspan="3">
              <p class="PlaygroundEditorTheme__paragraph"><br /></p>
            </td>
            <td class="PlaygroundEditorTheme__tableCell">
              <p class="PlaygroundEditorTheme__paragraph"><br /></p>
            </td>
            <td class="PlaygroundEditorTheme__tableCell">
              <p class="PlaygroundEditorTheme__paragraph"><br /></p>
            </td>
            <td class="PlaygroundEditorTheme__tableCell">
              <p class="PlaygroundEditorTheme__paragraph"><br /></p>
            </td>
          </tr>
          <tr>
            <th
              class="PlaygroundEditorTheme__tableCell PlaygroundEditorTheme__tableCellHeader">
              <p class="PlaygroundEditorTheme__paragraph"><br /></p>
            </th>
            <td class="PlaygroundEditorTheme__tableCell" rowspan="3">
              <p class="PlaygroundEditorTheme__paragraph"><br /></p>
            </td>
            <td class="PlaygroundEditorTheme__tableCell">
              <p class="PlaygroundEditorTheme__paragraph"><br /></p>
            </td>
            <td class="PlaygroundEditorTheme__tableCell">
              <p class="PlaygroundEditorTheme__paragraph"><br /></p>
            </td>
          </tr>
          <tr>
            <th
              class="PlaygroundEditorTheme__tableCell PlaygroundEditorTheme__tableCellHeader">
              <p class="PlaygroundEditorTheme__paragraph"><br /></p>
            </th>
            <td class="PlaygroundEditorTheme__tableCell">
              <p class="PlaygroundEditorTheme__paragraph"><br /></p>
            </td>
            <td class="PlaygroundEditorTheme__tableCell">
              <p class="PlaygroundEditorTheme__paragraph"><br /></p>
            </td>
          </tr>
          <tr>
            <th
              class="PlaygroundEditorTheme__tableCell PlaygroundEditorTheme__tableCellHeader">
              <p class="PlaygroundEditorTheme__paragraph"><br /></p>
            </th>
            <td class="PlaygroundEditorTheme__tableCell">
              <p class="PlaygroundEditorTheme__paragraph"><br /></p>
            </td>
            <td class="PlaygroundEditorTheme__tableCell">
              <p class="PlaygroundEditorTheme__paragraph"><br /></p>
            </td>
            <td class="PlaygroundEditorTheme__tableCell">
              <p class="PlaygroundEditorTheme__paragraph"><br /></p>
            </td>
          </tr>
        </table>
        <p class="PlaygroundEditorTheme__paragraph"><br /></p>
      `,
    );

    await selectCellsFromTableCords(
      page,
      {x: 0, y: 2},
      {x: 0, y: 2},
      true,
      true,
    );

    await deleteTableRows(page);

    await assertHTML(
      page,
      html`
        <p class="PlaygroundEditorTheme__paragraph"><br /></p>
        <table class="PlaygroundEditorTheme__table">
          <colgroup>
            <col style="width: 92px" />
            <col style="width: 92px" />
            <col style="width: 92px" />
            <col style="width: 92px" />
            <col style="width: 92px" />
          </colgroup>
          <tr>
            <th
              class="PlaygroundEditorTheme__tableCell PlaygroundEditorTheme__tableCellHeader">
              <p class="PlaygroundEditorTheme__paragraph"><br /></p>
            </th>
            <th
              class="PlaygroundEditorTheme__tableCell PlaygroundEditorTheme__tableCellHeader">
              <p class="PlaygroundEditorTheme__paragraph"><br /></p>
            </th>
            <th
              class="PlaygroundEditorTheme__tableCell PlaygroundEditorTheme__tableCellHeader">
              <p class="PlaygroundEditorTheme__paragraph"><br /></p>
            </th>
            <th
              class="PlaygroundEditorTheme__tableCell PlaygroundEditorTheme__tableCellHeader">
              <p class="PlaygroundEditorTheme__paragraph"><br /></p>
            </th>
            <th
              class="PlaygroundEditorTheme__tableCell PlaygroundEditorTheme__tableCellHeader">
              <p class="PlaygroundEditorTheme__paragraph"><br /></p>
            </th>
          </tr>
          <tr>
            <th
              class="PlaygroundEditorTheme__tableCell PlaygroundEditorTheme__tableCellHeader">
              <p class="PlaygroundEditorTheme__paragraph"><br /></p>
            </th>
            <td class="PlaygroundEditorTheme__tableCell" rowspan="2">
              <p class="PlaygroundEditorTheme__paragraph"><br /></p>
            </td>
            <td class="PlaygroundEditorTheme__tableCell">
              <p class="PlaygroundEditorTheme__paragraph"><br /></p>
            </td>
            <td class="PlaygroundEditorTheme__tableCell">
              <p class="PlaygroundEditorTheme__paragraph"><br /></p>
            </td>
            <td class="PlaygroundEditorTheme__tableCell">
              <p class="PlaygroundEditorTheme__paragraph"><br /></p>
            </td>
          </tr>
          <tr>
            <th
              class="PlaygroundEditorTheme__tableCell PlaygroundEditorTheme__tableCellHeader">
              <p class="PlaygroundEditorTheme__paragraph"><br /></p>
            </th>
            <td class="PlaygroundEditorTheme__tableCell" rowspan="2">
              <p class="PlaygroundEditorTheme__paragraph"><br /></p>
            </td>
            <td class="PlaygroundEditorTheme__tableCell">
              <p class="PlaygroundEditorTheme__paragraph"><br /></p>
            </td>
            <td class="PlaygroundEditorTheme__tableCell">
              <p class="PlaygroundEditorTheme__paragraph"><br /></p>
            </td>
          </tr>
          <tr>
            <th
              class="PlaygroundEditorTheme__tableCell PlaygroundEditorTheme__tableCellHeader">
              <p class="PlaygroundEditorTheme__paragraph"><br /></p>
            </th>
            <td class="PlaygroundEditorTheme__tableCell">
              <p class="PlaygroundEditorTheme__paragraph"><br /></p>
            </td>
            <td class="PlaygroundEditorTheme__tableCell">
              <p class="PlaygroundEditorTheme__paragraph"><br /></p>
            </td>
            <td class="PlaygroundEditorTheme__tableCell">
              <p class="PlaygroundEditorTheme__paragraph"><br /></p>
            </td>
          </tr>
        </table>
        <p class="PlaygroundEditorTheme__paragraph"><br /></p>
      `,
    );
  });

  test('Can delete table row when siblings are merged cell', async ({
    page,
    isCollab,
    isPlainText,
  }) => {
    test.skip(isPlainText);
    await initialize({isCollab, page});

    await focusEditor(page);

    await insertTable(page, 5, 5);

    await selectCellsFromTableCords(
      page,
      {x: 0, y: 0},
      {x: 0, y: 3},
      true,
      true,
    );
    await mergeTableCells(page);
    await selectCellsFromTableCords(
      page,
      {x: 2, y: 0},
      {x: 1, y: 2},
      true,
      false,
    );
    await mergeTableCells(page);
    await assertHTML(
      page,
      html`
        <p class="PlaygroundEditorTheme__paragraph"><br /></p>
        <table class="PlaygroundEditorTheme__table">
          <colgroup>
            <col style="width: 92px" />
            <col style="width: 92px" />
            <col style="width: 92px" />
            <col style="width: 92px" />
            <col style="width: 92px" />
          </colgroup>
          <tr>
            <th
              class="PlaygroundEditorTheme__tableCell PlaygroundEditorTheme__tableCellHeader"
              rowspan="4">
              <p class="PlaygroundEditorTheme__paragraph"><br /></p>
            </th>
            <th
              class="PlaygroundEditorTheme__tableCell PlaygroundEditorTheme__tableCellHeader">
              <p class="PlaygroundEditorTheme__paragraph"><br /></p>
            </th>
            <th
              class="PlaygroundEditorTheme__tableCell PlaygroundEditorTheme__tableCellHeader"
              rowspan="3">
              <p class="PlaygroundEditorTheme__paragraph"><br /></p>
            </th>
            <th
              class="PlaygroundEditorTheme__tableCell PlaygroundEditorTheme__tableCellHeader">
              <p class="PlaygroundEditorTheme__paragraph"><br /></p>
            </th>
            <th
              class="PlaygroundEditorTheme__tableCell PlaygroundEditorTheme__tableCellHeader">
              <p class="PlaygroundEditorTheme__paragraph"><br /></p>
            </th>
          </tr>
          <tr>
            <td class="PlaygroundEditorTheme__tableCell">
              <p class="PlaygroundEditorTheme__paragraph"><br /></p>
            </td>
            <td class="PlaygroundEditorTheme__tableCell">
              <p class="PlaygroundEditorTheme__paragraph"><br /></p>
            </td>
            <td class="PlaygroundEditorTheme__tableCell">
              <p class="PlaygroundEditorTheme__paragraph"><br /></p>
            </td>
          </tr>
          <tr>
            <td class="PlaygroundEditorTheme__tableCell">
              <p class="PlaygroundEditorTheme__paragraph"><br /></p>
            </td>
            <td class="PlaygroundEditorTheme__tableCell">
              <p class="PlaygroundEditorTheme__paragraph"><br /></p>
            </td>
            <td class="PlaygroundEditorTheme__tableCell">
              <p class="PlaygroundEditorTheme__paragraph"><br /></p>
            </td>
          </tr>
          <tr>
            <td class="PlaygroundEditorTheme__tableCell">
              <p class="PlaygroundEditorTheme__paragraph"><br /></p>
            </td>
            <td class="PlaygroundEditorTheme__tableCell">
              <p class="PlaygroundEditorTheme__paragraph"><br /></p>
            </td>
            <td class="PlaygroundEditorTheme__tableCell">
              <p class="PlaygroundEditorTheme__paragraph"><br /></p>
            </td>
            <td class="PlaygroundEditorTheme__tableCell">
              <p class="PlaygroundEditorTheme__paragraph"><br /></p>
            </td>
          </tr>
          <tr>
            <th
              class="PlaygroundEditorTheme__tableCell PlaygroundEditorTheme__tableCellHeader">
              <p class="PlaygroundEditorTheme__paragraph"><br /></p>
            </th>
            <td class="PlaygroundEditorTheme__tableCell">
              <p class="PlaygroundEditorTheme__paragraph"><br /></p>
            </td>
            <td class="PlaygroundEditorTheme__tableCell">
              <p class="PlaygroundEditorTheme__paragraph"><br /></p>
            </td>
            <td class="PlaygroundEditorTheme__tableCell">
              <p class="PlaygroundEditorTheme__paragraph"><br /></p>
            </td>
            <td class="PlaygroundEditorTheme__tableCell">
              <p class="PlaygroundEditorTheme__paragraph"><br /></p>
            </td>
          </tr>
        </table>
        <p class="PlaygroundEditorTheme__paragraph"><br /></p>
      `,
    );

    await selectCellsFromTableCords(
      page,
      {x: 0, y: 2},
      {x: 0, y: 2},
      false,
      false,
    );

    await deleteTableRows(page);

    await assertHTML(
      page,
      html`
        <p class="PlaygroundEditorTheme__paragraph"><br /></p>
        <table class="PlaygroundEditorTheme__table">
          <colgroup>
            <col style="width: 92px" />
            <col style="width: 92px" />
            <col style="width: 92px" />
            <col style="width: 92px" />
            <col style="width: 92px" />
          </colgroup>
          <tr>
            <th
              class="PlaygroundEditorTheme__tableCell PlaygroundEditorTheme__tableCellHeader"
              rowspan="3">
              <p class="PlaygroundEditorTheme__paragraph"><br /></p>
            </th>
            <th
              class="PlaygroundEditorTheme__tableCell PlaygroundEditorTheme__tableCellHeader">
              <p class="PlaygroundEditorTheme__paragraph"><br /></p>
            </th>
            <th
              class="PlaygroundEditorTheme__tableCell PlaygroundEditorTheme__tableCellHeader"
              rowspan="2">
              <p class="PlaygroundEditorTheme__paragraph"><br /></p>
            </th>
            <th
              class="PlaygroundEditorTheme__tableCell PlaygroundEditorTheme__tableCellHeader">
              <p class="PlaygroundEditorTheme__paragraph"><br /></p>
            </th>
            <th
              class="PlaygroundEditorTheme__tableCell PlaygroundEditorTheme__tableCellHeader">
              <p class="PlaygroundEditorTheme__paragraph"><br /></p>
            </th>
          </tr>
          <tr>
            <td class="PlaygroundEditorTheme__tableCell">
              <p class="PlaygroundEditorTheme__paragraph"><br /></p>
            </td>
            <td class="PlaygroundEditorTheme__tableCell">
              <p class="PlaygroundEditorTheme__paragraph"><br /></p>
            </td>
            <td class="PlaygroundEditorTheme__tableCell">
              <p class="PlaygroundEditorTheme__paragraph"><br /></p>
            </td>
          </tr>
          <tr>
            <td class="PlaygroundEditorTheme__tableCell">
              <p class="PlaygroundEditorTheme__paragraph"><br /></p>
            </td>
            <td class="PlaygroundEditorTheme__tableCell">
              <p class="PlaygroundEditorTheme__paragraph"><br /></p>
            </td>
            <td class="PlaygroundEditorTheme__tableCell">
              <p class="PlaygroundEditorTheme__paragraph"><br /></p>
            </td>
            <td class="PlaygroundEditorTheme__tableCell">
              <p class="PlaygroundEditorTheme__paragraph"><br /></p>
            </td>
          </tr>
          <tr>
            <th
              class="PlaygroundEditorTheme__tableCell PlaygroundEditorTheme__tableCellHeader">
              <p class="PlaygroundEditorTheme__paragraph"><br /></p>
            </th>
            <td class="PlaygroundEditorTheme__tableCell">
              <p class="PlaygroundEditorTheme__paragraph"><br /></p>
            </td>
            <td class="PlaygroundEditorTheme__tableCell">
              <p class="PlaygroundEditorTheme__paragraph"><br /></p>
            </td>
            <td class="PlaygroundEditorTheme__tableCell">
              <p class="PlaygroundEditorTheme__paragraph"><br /></p>
            </td>
            <td class="PlaygroundEditorTheme__tableCell">
              <p class="PlaygroundEditorTheme__paragraph"><br /></p>
            </td>
          </tr>
        </table>
        <p class="PlaygroundEditorTheme__paragraph"><br /></p>
      `,
    );
  });
<<<<<<< HEAD
  test.describe('with context menu', () => {
    test.use({shouldUseLexicalContextMenu: true});
    test(`Can select cells using Table selection and cut them with the context menu`, async ({
      page,
      isPlainText,
      isCollab,
      shouldUseLexicalContextMenu,
      browserName,
    }) => {
      test.skip(isPlainText);
      // The way that the clicks happen in test doesn't work in firefox for some reason
      // but it does seem to work when you do it by hand
      test.fixme(browserName === 'firefox');
      await initialize({isCollab, page, shouldUseLexicalContextMenu});

      await focusEditor(page);
      await insertTable(page, 2, 3);

      await fillTablePartiallyWithText(page);
      await selectCellsFromTableCords(
        page,
        {x: 0, y: 0},
        {x: 1, y: 1},
        true,
        false,
      );

      await assertHTML(
        page,
        html`
          <p><br /></p>
          <table>
            <colgroup>
              <col style="width: 92px" />
              <col style="width: 92px" />
              <col style="width: 92px" />
            </colgroup>
            <tr>
              <th class="PlaygroundEditorTheme__tableCellSelected">
                <p dir="ltr"><span data-lexical-text="true">a</span></p>
              </th>
              <th class="PlaygroundEditorTheme__tableCellSelected">
                <p dir="ltr"><span data-lexical-text="true">bb</span></p>
              </th>
              <th>
                <p dir="ltr"><span data-lexical-text="true">cc</span></p>
              </th>
            </tr>
            <tr>
              <th class="PlaygroundEditorTheme__tableCellSelected">
                <p dir="ltr"><span data-lexical-text="true">d</span></p>
              </th>
              <td class="PlaygroundEditorTheme__tableCellSelected">
                <p dir="ltr"><span data-lexical-text="true">e</span></p>
              </td>
              <td>
                <p dir="ltr"><span data-lexical-text="true">f</span></p>
              </td>
            </tr>
          </table>
          <p><br /></p>
        `,
        html`
          <p><br /></p>
          <table>
            <colgroup>
              <col style="width: 92px" />
              <col style="width: 92px" />
              <col style="width: 92px" />
            </colgroup>
            <tr>
              <th>
                <p dir="ltr"><span data-lexical-text="true">a</span></p>
              </th>
              <th>
                <p dir="ltr"><span data-lexical-text="true">bb</span></p>
              </th>
              <th>
                <p dir="ltr"><span data-lexical-text="true">cc</span></p>
              </th>
            </tr>
            <tr>
              <th>
                <p dir="ltr"><span data-lexical-text="true">d</span></p>
              </th>
              <td>
                <p dir="ltr"><span data-lexical-text="true">e</span></p>
              </td>
              <td>
                <p dir="ltr"><span data-lexical-text="true">f</span></p>
              </td>
            </tr>
          </table>
          <p><br /></p>
        `,
        {ignoreClasses: true},
      );

      await withExclusiveClipboardAccess(async () => {
        await click(page, 'div[contenteditable] th p', {
          button: 'right',
        });
        await click(page, '#typeahead-menu [role="option"] :text("Cut")');
      });

      await assertHTML(
        page,
        html`
          <p><br /></p>
          <table>
            <colgroup>
              <col style="width: 92px" />
              <col style="width: 92px" />
              <col style="width: 92px" />
            </colgroup>
            <tr>
              <th>
                <p><br /></p>
              </th>
              <th>
                <p><br /></p>
              </th>
              <th>
                <p dir="ltr"><span data-lexical-text="true">cc</span></p>
              </th>
            </tr>
            <tr>
              <th>
                <p><br /></p>
              </th>
              <td>
                <p><br /></p>
              </td>
              <td>
                <p dir="ltr"><span data-lexical-text="true">f</span></p>
              </td>
            </tr>
          </table>
          <p><br /></p>
        `,
        undefined,
        {ignoreClasses: true},
      );
    });
=======

  test('Can insert multiple rows above the selection', async ({
    page,
    isCollab,
    isPlainText,
  }) => {
    await initialize({isCollab, page});
    test.skip(isPlainText);
    test.skip(isCollab);

    await focusEditor(page);

    await insertTable(page, 5, 5);

    await selectCellsFromTableCords(
      page,
      {x: 0, y: 1},
      {x: 4, y: 3},
      true,
      false,
    );

    await insertTableRowAbove(page);

    await assertHTML(
      page,
      html`
        <p class="PlaygroundEditorTheme__paragraph"><br /></p>
        <table
          class="PlaygroundEditorTheme__table PlaygroundEditorTheme__tableSelection">
          <colgroup>
            <col style="width: 92px;" />
            <col style="width: 92px;" />
            <col style="width: 92px;" />
            <col style="width: 92px;" />
            <col style="width: 92px;" />
          </colgroup>
          <tr>
            <th
              class="PlaygroundEditorTheme__tableCell PlaygroundEditorTheme__tableCellHeader">
              <p class="PlaygroundEditorTheme__paragraph"><br /></p>
            </th>
            <th
              class="PlaygroundEditorTheme__tableCell PlaygroundEditorTheme__tableCellHeader">
              <p class="PlaygroundEditorTheme__paragraph"><br /></p>
            </th>
            <th
              class="PlaygroundEditorTheme__tableCell PlaygroundEditorTheme__tableCellHeader">
              <p class="PlaygroundEditorTheme__paragraph"><br /></p>
            </th>
            <th
              class="PlaygroundEditorTheme__tableCell PlaygroundEditorTheme__tableCellHeader">
              <p class="PlaygroundEditorTheme__paragraph"><br /></p>
            </th>
            <th
              class="PlaygroundEditorTheme__tableCell PlaygroundEditorTheme__tableCellHeader">
              <p class="PlaygroundEditorTheme__paragraph"><br /></p>
            </th>
          </tr>
          <tr>
            <th
              class="PlaygroundEditorTheme__tableCell PlaygroundEditorTheme__tableCellHeader">
              <p class="PlaygroundEditorTheme__paragraph"><br /></p>
            </th>
            <td class="PlaygroundEditorTheme__tableCell">
              <p class="PlaygroundEditorTheme__paragraph"><br /></p>
            </td>
            <td class="PlaygroundEditorTheme__tableCell">
              <p class="PlaygroundEditorTheme__paragraph"><br /></p>
            </td>
            <td class="PlaygroundEditorTheme__tableCell">
              <p class="PlaygroundEditorTheme__paragraph"><br /></p>
            </td>
            <td class="PlaygroundEditorTheme__tableCell">
              <p class="PlaygroundEditorTheme__paragraph"><br /></p>
            </td>
          </tr>
          <tr>
            <th
              class="PlaygroundEditorTheme__tableCell PlaygroundEditorTheme__tableCellHeader">
              <p class="PlaygroundEditorTheme__paragraph"><br /></p>
            </th>
            <td class="PlaygroundEditorTheme__tableCell">
              <p class="PlaygroundEditorTheme__paragraph"><br /></p>
            </td>
            <td class="PlaygroundEditorTheme__tableCell">
              <p class="PlaygroundEditorTheme__paragraph"><br /></p>
            </td>
            <td class="PlaygroundEditorTheme__tableCell">
              <p class="PlaygroundEditorTheme__paragraph"><br /></p>
            </td>
            <td class="PlaygroundEditorTheme__tableCell">
              <p class="PlaygroundEditorTheme__paragraph"><br /></p>
            </td>
          </tr>
          <tr>
            <th
              class="PlaygroundEditorTheme__tableCell PlaygroundEditorTheme__tableCellHeader">
              <p class="PlaygroundEditorTheme__paragraph"><br /></p>
            </th>
            <td class="PlaygroundEditorTheme__tableCell">
              <p class="PlaygroundEditorTheme__paragraph"><br /></p>
            </td>
            <td class="PlaygroundEditorTheme__tableCell">
              <p class="PlaygroundEditorTheme__paragraph"><br /></p>
            </td>
            <td class="PlaygroundEditorTheme__tableCell">
              <p class="PlaygroundEditorTheme__paragraph"><br /></p>
            </td>
            <td class="PlaygroundEditorTheme__tableCell">
              <p class="PlaygroundEditorTheme__paragraph"><br /></p>
            </td>
          </tr>
          <tr>
            <th
              class="PlaygroundEditorTheme__tableCell PlaygroundEditorTheme__tableCellHeader PlaygroundEditorTheme__tableCellSelected">
              <p class="PlaygroundEditorTheme__paragraph"><br /></p>
            </th>
            <td
              class="PlaygroundEditorTheme__tableCell PlaygroundEditorTheme__tableCellSelected">
              <p class="PlaygroundEditorTheme__paragraph"><br /></p>
            </td>
            <td
              class="PlaygroundEditorTheme__tableCell PlaygroundEditorTheme__tableCellSelected">
              <p class="PlaygroundEditorTheme__paragraph"><br /></p>
            </td>
            <td
              class="PlaygroundEditorTheme__tableCell PlaygroundEditorTheme__tableCellSelected">
              <p class="PlaygroundEditorTheme__paragraph"><br /></p>
            </td>
            <td
              class="PlaygroundEditorTheme__tableCell PlaygroundEditorTheme__tableCellSelected">
              <p class="PlaygroundEditorTheme__paragraph"><br /></p>
            </td>
          </tr>
          <tr>
            <th
              class="PlaygroundEditorTheme__tableCell PlaygroundEditorTheme__tableCellHeader PlaygroundEditorTheme__tableCellSelected">
              <p class="PlaygroundEditorTheme__paragraph"><br /></p>
            </th>
            <td
              class="PlaygroundEditorTheme__tableCell PlaygroundEditorTheme__tableCellSelected">
              <p class="PlaygroundEditorTheme__paragraph"><br /></p>
            </td>
            <td
              class="PlaygroundEditorTheme__tableCell PlaygroundEditorTheme__tableCellSelected">
              <p class="PlaygroundEditorTheme__paragraph"><br /></p>
            </td>
            <td
              class="PlaygroundEditorTheme__tableCell PlaygroundEditorTheme__tableCellSelected">
              <p class="PlaygroundEditorTheme__paragraph"><br /></p>
            </td>
            <td
              class="PlaygroundEditorTheme__tableCell PlaygroundEditorTheme__tableCellSelected">
              <p class="PlaygroundEditorTheme__paragraph"><br /></p>
            </td>
          </tr>
          <tr>
            <th
              class="PlaygroundEditorTheme__tableCell PlaygroundEditorTheme__tableCellHeader PlaygroundEditorTheme__tableCellSelected">
              <p class="PlaygroundEditorTheme__paragraph"><br /></p>
            </th>
            <td
              class="PlaygroundEditorTheme__tableCell PlaygroundEditorTheme__tableCellSelected">
              <p class="PlaygroundEditorTheme__paragraph"><br /></p>
            </td>
            <td
              class="PlaygroundEditorTheme__tableCell PlaygroundEditorTheme__tableCellSelected">
              <p class="PlaygroundEditorTheme__paragraph"><br /></p>
            </td>
            <td
              class="PlaygroundEditorTheme__tableCell PlaygroundEditorTheme__tableCellSelected">
              <p class="PlaygroundEditorTheme__paragraph"><br /></p>
            </td>
            <td
              class="PlaygroundEditorTheme__tableCell PlaygroundEditorTheme__tableCellSelected">
              <p class="PlaygroundEditorTheme__paragraph"><br /></p>
            </td>
          </tr>
          <tr>
            <th
              class="PlaygroundEditorTheme__tableCell PlaygroundEditorTheme__tableCellHeader">
              <p class="PlaygroundEditorTheme__paragraph"><br /></p>
            </th>
            <td class="PlaygroundEditorTheme__tableCell">
              <p class="PlaygroundEditorTheme__paragraph"><br /></p>
            </td>
            <td class="PlaygroundEditorTheme__tableCell">
              <p class="PlaygroundEditorTheme__paragraph"><br /></p>
            </td>
            <td class="PlaygroundEditorTheme__tableCell">
              <p class="PlaygroundEditorTheme__paragraph"><br /></p>
            </td>
            <td class="PlaygroundEditorTheme__tableCell">
              <p class="PlaygroundEditorTheme__paragraph"><br /></p>
            </td>
          </tr>
        </table>
        <p class="PlaygroundEditorTheme__paragraph"><br /></p>
      `,
    );
  });

  test('Can insert multiple rows below the selection', async ({
    page,
    isCollab,
    isPlainText,
  }) => {
    await initialize({isCollab, page});
    test.skip(isPlainText);
    test.skip(isCollab);

    await focusEditor(page);

    await insertTable(page, 5, 5);

    await selectCellsFromTableCords(
      page,
      {x: 0, y: 1},
      {x: 4, y: 3},
      true,
      false,
    );

    await insertTableRowBelow(page);

    await assertHTML(
      page,
      html`
        <p class="PlaygroundEditorTheme__paragraph"><br /></p>
        <table
          class="PlaygroundEditorTheme__table PlaygroundEditorTheme__tableSelection">
          <colgroup>
            <col style="width: 92px;" />
            <col style="width: 92px;" />
            <col style="width: 92px;" />
            <col style="width: 92px;" />
            <col style="width: 92px;" />
          </colgroup>
          <tr>
            <th
              class="PlaygroundEditorTheme__tableCell PlaygroundEditorTheme__tableCellHeader">
              <p class="PlaygroundEditorTheme__paragraph"><br /></p>
            </th>
            <th
              class="PlaygroundEditorTheme__tableCell PlaygroundEditorTheme__tableCellHeader">
              <p class="PlaygroundEditorTheme__paragraph"><br /></p>
            </th>
            <th
              class="PlaygroundEditorTheme__tableCell PlaygroundEditorTheme__tableCellHeader">
              <p class="PlaygroundEditorTheme__paragraph"><br /></p>
            </th>
            <th
              class="PlaygroundEditorTheme__tableCell PlaygroundEditorTheme__tableCellHeader">
              <p class="PlaygroundEditorTheme__paragraph"><br /></p>
            </th>
            <th
              class="PlaygroundEditorTheme__tableCell PlaygroundEditorTheme__tableCellHeader">
              <p class="PlaygroundEditorTheme__paragraph"><br /></p>
            </th>
          </tr>
          <tr>
            <th
              class="PlaygroundEditorTheme__tableCell PlaygroundEditorTheme__tableCellHeader PlaygroundEditorTheme__tableCellSelected">
              <p class="PlaygroundEditorTheme__paragraph"><br /></p>
            </th>
            <td
              class="PlaygroundEditorTheme__tableCell PlaygroundEditorTheme__tableCellSelected">
              <p class="PlaygroundEditorTheme__paragraph"><br /></p>
            </td>
            <td
              class="PlaygroundEditorTheme__tableCell PlaygroundEditorTheme__tableCellSelected">
              <p class="PlaygroundEditorTheme__paragraph"><br /></p>
            </td>
            <td
              class="PlaygroundEditorTheme__tableCell PlaygroundEditorTheme__tableCellSelected">
              <p class="PlaygroundEditorTheme__paragraph"><br /></p>
            </td>
            <td
              class="PlaygroundEditorTheme__tableCell PlaygroundEditorTheme__tableCellSelected">
              <p class="PlaygroundEditorTheme__paragraph"><br /></p>
            </td>
          </tr>
          <tr>
            <th
              class="PlaygroundEditorTheme__tableCell PlaygroundEditorTheme__tableCellHeader PlaygroundEditorTheme__tableCellSelected">
              <p class="PlaygroundEditorTheme__paragraph"><br /></p>
            </th>
            <td
              class="PlaygroundEditorTheme__tableCell PlaygroundEditorTheme__tableCellSelected">
              <p class="PlaygroundEditorTheme__paragraph"><br /></p>
            </td>
            <td
              class="PlaygroundEditorTheme__tableCell PlaygroundEditorTheme__tableCellSelected">
              <p class="PlaygroundEditorTheme__paragraph"><br /></p>
            </td>
            <td
              class="PlaygroundEditorTheme__tableCell PlaygroundEditorTheme__tableCellSelected">
              <p class="PlaygroundEditorTheme__paragraph"><br /></p>
            </td>
            <td
              class="PlaygroundEditorTheme__tableCell PlaygroundEditorTheme__tableCellSelected">
              <p class="PlaygroundEditorTheme__paragraph"><br /></p>
            </td>
          </tr>
          <tr>
            <th
              class="PlaygroundEditorTheme__tableCell PlaygroundEditorTheme__tableCellHeader PlaygroundEditorTheme__tableCellSelected">
              <p class="PlaygroundEditorTheme__paragraph"><br /></p>
            </th>
            <td
              class="PlaygroundEditorTheme__tableCell PlaygroundEditorTheme__tableCellSelected">
              <p class="PlaygroundEditorTheme__paragraph"><br /></p>
            </td>
            <td
              class="PlaygroundEditorTheme__tableCell PlaygroundEditorTheme__tableCellSelected">
              <p class="PlaygroundEditorTheme__paragraph"><br /></p>
            </td>
            <td
              class="PlaygroundEditorTheme__tableCell PlaygroundEditorTheme__tableCellSelected">
              <p class="PlaygroundEditorTheme__paragraph"><br /></p>
            </td>
            <td
              class="PlaygroundEditorTheme__tableCell PlaygroundEditorTheme__tableCellSelected">
              <p class="PlaygroundEditorTheme__paragraph"><br /></p>
            </td>
          </tr>
          <tr>
            <th
              class="PlaygroundEditorTheme__tableCell PlaygroundEditorTheme__tableCellHeader">
              <p class="PlaygroundEditorTheme__paragraph"><br /></p>
            </th>
            <td class="PlaygroundEditorTheme__tableCell">
              <p class="PlaygroundEditorTheme__paragraph"><br /></p>
            </td>
            <td class="PlaygroundEditorTheme__tableCell">
              <p class="PlaygroundEditorTheme__paragraph"><br /></p>
            </td>
            <td class="PlaygroundEditorTheme__tableCell">
              <p class="PlaygroundEditorTheme__paragraph"><br /></p>
            </td>
            <td class="PlaygroundEditorTheme__tableCell">
              <p class="PlaygroundEditorTheme__paragraph"><br /></p>
            </td>
          </tr>
          <tr>
            <th
              class="PlaygroundEditorTheme__tableCell PlaygroundEditorTheme__tableCellHeader">
              <p class="PlaygroundEditorTheme__paragraph"><br /></p>
            </th>
            <td class="PlaygroundEditorTheme__tableCell">
              <p class="PlaygroundEditorTheme__paragraph"><br /></p>
            </td>
            <td class="PlaygroundEditorTheme__tableCell">
              <p class="PlaygroundEditorTheme__paragraph"><br /></p>
            </td>
            <td class="PlaygroundEditorTheme__tableCell">
              <p class="PlaygroundEditorTheme__paragraph"><br /></p>
            </td>
            <td class="PlaygroundEditorTheme__tableCell">
              <p class="PlaygroundEditorTheme__paragraph"><br /></p>
            </td>
          </tr>
          <tr>
            <th
              class="PlaygroundEditorTheme__tableCell PlaygroundEditorTheme__tableCellHeader">
              <p class="PlaygroundEditorTheme__paragraph"><br /></p>
            </th>
            <td class="PlaygroundEditorTheme__tableCell">
              <p class="PlaygroundEditorTheme__paragraph"><br /></p>
            </td>
            <td class="PlaygroundEditorTheme__tableCell">
              <p class="PlaygroundEditorTheme__paragraph"><br /></p>
            </td>
            <td class="PlaygroundEditorTheme__tableCell">
              <p class="PlaygroundEditorTheme__paragraph"><br /></p>
            </td>
            <td class="PlaygroundEditorTheme__tableCell">
              <p class="PlaygroundEditorTheme__paragraph"><br /></p>
            </td>
          </tr>
          <tr>
            <th
              class="PlaygroundEditorTheme__tableCell PlaygroundEditorTheme__tableCellHeader">
              <p class="PlaygroundEditorTheme__paragraph"><br /></p>
            </th>
            <td class="PlaygroundEditorTheme__tableCell">
              <p class="PlaygroundEditorTheme__paragraph"><br /></p>
            </td>
            <td class="PlaygroundEditorTheme__tableCell">
              <p class="PlaygroundEditorTheme__paragraph"><br /></p>
            </td>
            <td class="PlaygroundEditorTheme__tableCell">
              <p class="PlaygroundEditorTheme__paragraph"><br /></p>
            </td>
            <td class="PlaygroundEditorTheme__tableCell">
              <p class="PlaygroundEditorTheme__paragraph"><br /></p>
            </td>
          </tr>
        </table>
        <p class="PlaygroundEditorTheme__paragraph"><br /></p>
      `,
    );
>>>>>>> db1464c5
  });
});<|MERGE_RESOLUTION|>--- conflicted
+++ resolved
@@ -4695,7 +4695,410 @@
       `,
     );
   });
-<<<<<<< HEAD
+
+  test('Can insert multiple rows above the selection', async ({
+    page,
+    isCollab,
+    isPlainText,
+  }) => {
+    await initialize({isCollab, page});
+    test.skip(isPlainText);
+    test.skip(isCollab);
+
+    await focusEditor(page);
+
+    await insertTable(page, 5, 5);
+
+    await selectCellsFromTableCords(
+      page,
+      {x: 0, y: 1},
+      {x: 4, y: 3},
+      true,
+      false,
+    );
+
+    await insertTableRowAbove(page);
+
+    await assertHTML(
+      page,
+      html`
+        <p class="PlaygroundEditorTheme__paragraph"><br /></p>
+        <table
+          class="PlaygroundEditorTheme__table PlaygroundEditorTheme__tableSelection">
+          <colgroup>
+            <col style="width: 92px;" />
+            <col style="width: 92px;" />
+            <col style="width: 92px;" />
+            <col style="width: 92px;" />
+            <col style="width: 92px;" />
+          </colgroup>
+          <tr>
+            <th
+              class="PlaygroundEditorTheme__tableCell PlaygroundEditorTheme__tableCellHeader">
+              <p class="PlaygroundEditorTheme__paragraph"><br /></p>
+            </th>
+            <th
+              class="PlaygroundEditorTheme__tableCell PlaygroundEditorTheme__tableCellHeader">
+              <p class="PlaygroundEditorTheme__paragraph"><br /></p>
+            </th>
+            <th
+              class="PlaygroundEditorTheme__tableCell PlaygroundEditorTheme__tableCellHeader">
+              <p class="PlaygroundEditorTheme__paragraph"><br /></p>
+            </th>
+            <th
+              class="PlaygroundEditorTheme__tableCell PlaygroundEditorTheme__tableCellHeader">
+              <p class="PlaygroundEditorTheme__paragraph"><br /></p>
+            </th>
+            <th
+              class="PlaygroundEditorTheme__tableCell PlaygroundEditorTheme__tableCellHeader">
+              <p class="PlaygroundEditorTheme__paragraph"><br /></p>
+            </th>
+          </tr>
+          <tr>
+            <th
+              class="PlaygroundEditorTheme__tableCell PlaygroundEditorTheme__tableCellHeader">
+              <p class="PlaygroundEditorTheme__paragraph"><br /></p>
+            </th>
+            <td class="PlaygroundEditorTheme__tableCell">
+              <p class="PlaygroundEditorTheme__paragraph"><br /></p>
+            </td>
+            <td class="PlaygroundEditorTheme__tableCell">
+              <p class="PlaygroundEditorTheme__paragraph"><br /></p>
+            </td>
+            <td class="PlaygroundEditorTheme__tableCell">
+              <p class="PlaygroundEditorTheme__paragraph"><br /></p>
+            </td>
+            <td class="PlaygroundEditorTheme__tableCell">
+              <p class="PlaygroundEditorTheme__paragraph"><br /></p>
+            </td>
+          </tr>
+          <tr>
+            <th
+              class="PlaygroundEditorTheme__tableCell PlaygroundEditorTheme__tableCellHeader">
+              <p class="PlaygroundEditorTheme__paragraph"><br /></p>
+            </th>
+            <td class="PlaygroundEditorTheme__tableCell">
+              <p class="PlaygroundEditorTheme__paragraph"><br /></p>
+            </td>
+            <td class="PlaygroundEditorTheme__tableCell">
+              <p class="PlaygroundEditorTheme__paragraph"><br /></p>
+            </td>
+            <td class="PlaygroundEditorTheme__tableCell">
+              <p class="PlaygroundEditorTheme__paragraph"><br /></p>
+            </td>
+            <td class="PlaygroundEditorTheme__tableCell">
+              <p class="PlaygroundEditorTheme__paragraph"><br /></p>
+            </td>
+          </tr>
+          <tr>
+            <th
+              class="PlaygroundEditorTheme__tableCell PlaygroundEditorTheme__tableCellHeader">
+              <p class="PlaygroundEditorTheme__paragraph"><br /></p>
+            </th>
+            <td class="PlaygroundEditorTheme__tableCell">
+              <p class="PlaygroundEditorTheme__paragraph"><br /></p>
+            </td>
+            <td class="PlaygroundEditorTheme__tableCell">
+              <p class="PlaygroundEditorTheme__paragraph"><br /></p>
+            </td>
+            <td class="PlaygroundEditorTheme__tableCell">
+              <p class="PlaygroundEditorTheme__paragraph"><br /></p>
+            </td>
+            <td class="PlaygroundEditorTheme__tableCell">
+              <p class="PlaygroundEditorTheme__paragraph"><br /></p>
+            </td>
+          </tr>
+          <tr>
+            <th
+              class="PlaygroundEditorTheme__tableCell PlaygroundEditorTheme__tableCellHeader PlaygroundEditorTheme__tableCellSelected">
+              <p class="PlaygroundEditorTheme__paragraph"><br /></p>
+            </th>
+            <td
+              class="PlaygroundEditorTheme__tableCell PlaygroundEditorTheme__tableCellSelected">
+              <p class="PlaygroundEditorTheme__paragraph"><br /></p>
+            </td>
+            <td
+              class="PlaygroundEditorTheme__tableCell PlaygroundEditorTheme__tableCellSelected">
+              <p class="PlaygroundEditorTheme__paragraph"><br /></p>
+            </td>
+            <td
+              class="PlaygroundEditorTheme__tableCell PlaygroundEditorTheme__tableCellSelected">
+              <p class="PlaygroundEditorTheme__paragraph"><br /></p>
+            </td>
+            <td
+              class="PlaygroundEditorTheme__tableCell PlaygroundEditorTheme__tableCellSelected">
+              <p class="PlaygroundEditorTheme__paragraph"><br /></p>
+            </td>
+          </tr>
+          <tr>
+            <th
+              class="PlaygroundEditorTheme__tableCell PlaygroundEditorTheme__tableCellHeader PlaygroundEditorTheme__tableCellSelected">
+              <p class="PlaygroundEditorTheme__paragraph"><br /></p>
+            </th>
+            <td
+              class="PlaygroundEditorTheme__tableCell PlaygroundEditorTheme__tableCellSelected">
+              <p class="PlaygroundEditorTheme__paragraph"><br /></p>
+            </td>
+            <td
+              class="PlaygroundEditorTheme__tableCell PlaygroundEditorTheme__tableCellSelected">
+              <p class="PlaygroundEditorTheme__paragraph"><br /></p>
+            </td>
+            <td
+              class="PlaygroundEditorTheme__tableCell PlaygroundEditorTheme__tableCellSelected">
+              <p class="PlaygroundEditorTheme__paragraph"><br /></p>
+            </td>
+            <td
+              class="PlaygroundEditorTheme__tableCell PlaygroundEditorTheme__tableCellSelected">
+              <p class="PlaygroundEditorTheme__paragraph"><br /></p>
+            </td>
+          </tr>
+          <tr>
+            <th
+              class="PlaygroundEditorTheme__tableCell PlaygroundEditorTheme__tableCellHeader PlaygroundEditorTheme__tableCellSelected">
+              <p class="PlaygroundEditorTheme__paragraph"><br /></p>
+            </th>
+            <td
+              class="PlaygroundEditorTheme__tableCell PlaygroundEditorTheme__tableCellSelected">
+              <p class="PlaygroundEditorTheme__paragraph"><br /></p>
+            </td>
+            <td
+              class="PlaygroundEditorTheme__tableCell PlaygroundEditorTheme__tableCellSelected">
+              <p class="PlaygroundEditorTheme__paragraph"><br /></p>
+            </td>
+            <td
+              class="PlaygroundEditorTheme__tableCell PlaygroundEditorTheme__tableCellSelected">
+              <p class="PlaygroundEditorTheme__paragraph"><br /></p>
+            </td>
+            <td
+              class="PlaygroundEditorTheme__tableCell PlaygroundEditorTheme__tableCellSelected">
+              <p class="PlaygroundEditorTheme__paragraph"><br /></p>
+            </td>
+          </tr>
+          <tr>
+            <th
+              class="PlaygroundEditorTheme__tableCell PlaygroundEditorTheme__tableCellHeader">
+              <p class="PlaygroundEditorTheme__paragraph"><br /></p>
+            </th>
+            <td class="PlaygroundEditorTheme__tableCell">
+              <p class="PlaygroundEditorTheme__paragraph"><br /></p>
+            </td>
+            <td class="PlaygroundEditorTheme__tableCell">
+              <p class="PlaygroundEditorTheme__paragraph"><br /></p>
+            </td>
+            <td class="PlaygroundEditorTheme__tableCell">
+              <p class="PlaygroundEditorTheme__paragraph"><br /></p>
+            </td>
+            <td class="PlaygroundEditorTheme__tableCell">
+              <p class="PlaygroundEditorTheme__paragraph"><br /></p>
+            </td>
+          </tr>
+        </table>
+        <p class="PlaygroundEditorTheme__paragraph"><br /></p>
+      `,
+    );
+  });
+
+  test('Can insert multiple rows below the selection', async ({
+    page,
+    isCollab,
+    isPlainText,
+  }) => {
+    await initialize({isCollab, page});
+    test.skip(isPlainText);
+    test.skip(isCollab);
+
+    await focusEditor(page);
+
+    await insertTable(page, 5, 5);
+
+    await selectCellsFromTableCords(
+      page,
+      {x: 0, y: 1},
+      {x: 4, y: 3},
+      true,
+      false,
+    );
+
+    await insertTableRowBelow(page);
+
+    await assertHTML(
+      page,
+      html`
+        <p class="PlaygroundEditorTheme__paragraph"><br /></p>
+        <table
+          class="PlaygroundEditorTheme__table PlaygroundEditorTheme__tableSelection">
+          <colgroup>
+            <col style="width: 92px;" />
+            <col style="width: 92px;" />
+            <col style="width: 92px;" />
+            <col style="width: 92px;" />
+            <col style="width: 92px;" />
+          </colgroup>
+          <tr>
+            <th
+              class="PlaygroundEditorTheme__tableCell PlaygroundEditorTheme__tableCellHeader">
+              <p class="PlaygroundEditorTheme__paragraph"><br /></p>
+            </th>
+            <th
+              class="PlaygroundEditorTheme__tableCell PlaygroundEditorTheme__tableCellHeader">
+              <p class="PlaygroundEditorTheme__paragraph"><br /></p>
+            </th>
+            <th
+              class="PlaygroundEditorTheme__tableCell PlaygroundEditorTheme__tableCellHeader">
+              <p class="PlaygroundEditorTheme__paragraph"><br /></p>
+            </th>
+            <th
+              class="PlaygroundEditorTheme__tableCell PlaygroundEditorTheme__tableCellHeader">
+              <p class="PlaygroundEditorTheme__paragraph"><br /></p>
+            </th>
+            <th
+              class="PlaygroundEditorTheme__tableCell PlaygroundEditorTheme__tableCellHeader">
+              <p class="PlaygroundEditorTheme__paragraph"><br /></p>
+            </th>
+          </tr>
+          <tr>
+            <th
+              class="PlaygroundEditorTheme__tableCell PlaygroundEditorTheme__tableCellHeader PlaygroundEditorTheme__tableCellSelected">
+              <p class="PlaygroundEditorTheme__paragraph"><br /></p>
+            </th>
+            <td
+              class="PlaygroundEditorTheme__tableCell PlaygroundEditorTheme__tableCellSelected">
+              <p class="PlaygroundEditorTheme__paragraph"><br /></p>
+            </td>
+            <td
+              class="PlaygroundEditorTheme__tableCell PlaygroundEditorTheme__tableCellSelected">
+              <p class="PlaygroundEditorTheme__paragraph"><br /></p>
+            </td>
+            <td
+              class="PlaygroundEditorTheme__tableCell PlaygroundEditorTheme__tableCellSelected">
+              <p class="PlaygroundEditorTheme__paragraph"><br /></p>
+            </td>
+            <td
+              class="PlaygroundEditorTheme__tableCell PlaygroundEditorTheme__tableCellSelected">
+              <p class="PlaygroundEditorTheme__paragraph"><br /></p>
+            </td>
+          </tr>
+          <tr>
+            <th
+              class="PlaygroundEditorTheme__tableCell PlaygroundEditorTheme__tableCellHeader PlaygroundEditorTheme__tableCellSelected">
+              <p class="PlaygroundEditorTheme__paragraph"><br /></p>
+            </th>
+            <td
+              class="PlaygroundEditorTheme__tableCell PlaygroundEditorTheme__tableCellSelected">
+              <p class="PlaygroundEditorTheme__paragraph"><br /></p>
+            </td>
+            <td
+              class="PlaygroundEditorTheme__tableCell PlaygroundEditorTheme__tableCellSelected">
+              <p class="PlaygroundEditorTheme__paragraph"><br /></p>
+            </td>
+            <td
+              class="PlaygroundEditorTheme__tableCell PlaygroundEditorTheme__tableCellSelected">
+              <p class="PlaygroundEditorTheme__paragraph"><br /></p>
+            </td>
+            <td
+              class="PlaygroundEditorTheme__tableCell PlaygroundEditorTheme__tableCellSelected">
+              <p class="PlaygroundEditorTheme__paragraph"><br /></p>
+            </td>
+          </tr>
+          <tr>
+            <th
+              class="PlaygroundEditorTheme__tableCell PlaygroundEditorTheme__tableCellHeader PlaygroundEditorTheme__tableCellSelected">
+              <p class="PlaygroundEditorTheme__paragraph"><br /></p>
+            </th>
+            <td
+              class="PlaygroundEditorTheme__tableCell PlaygroundEditorTheme__tableCellSelected">
+              <p class="PlaygroundEditorTheme__paragraph"><br /></p>
+            </td>
+            <td
+              class="PlaygroundEditorTheme__tableCell PlaygroundEditorTheme__tableCellSelected">
+              <p class="PlaygroundEditorTheme__paragraph"><br /></p>
+            </td>
+            <td
+              class="PlaygroundEditorTheme__tableCell PlaygroundEditorTheme__tableCellSelected">
+              <p class="PlaygroundEditorTheme__paragraph"><br /></p>
+            </td>
+            <td
+              class="PlaygroundEditorTheme__tableCell PlaygroundEditorTheme__tableCellSelected">
+              <p class="PlaygroundEditorTheme__paragraph"><br /></p>
+            </td>
+          </tr>
+          <tr>
+            <th
+              class="PlaygroundEditorTheme__tableCell PlaygroundEditorTheme__tableCellHeader">
+              <p class="PlaygroundEditorTheme__paragraph"><br /></p>
+            </th>
+            <td class="PlaygroundEditorTheme__tableCell">
+              <p class="PlaygroundEditorTheme__paragraph"><br /></p>
+            </td>
+            <td class="PlaygroundEditorTheme__tableCell">
+              <p class="PlaygroundEditorTheme__paragraph"><br /></p>
+            </td>
+            <td class="PlaygroundEditorTheme__tableCell">
+              <p class="PlaygroundEditorTheme__paragraph"><br /></p>
+            </td>
+            <td class="PlaygroundEditorTheme__tableCell">
+              <p class="PlaygroundEditorTheme__paragraph"><br /></p>
+            </td>
+          </tr>
+          <tr>
+            <th
+              class="PlaygroundEditorTheme__tableCell PlaygroundEditorTheme__tableCellHeader">
+              <p class="PlaygroundEditorTheme__paragraph"><br /></p>
+            </th>
+            <td class="PlaygroundEditorTheme__tableCell">
+              <p class="PlaygroundEditorTheme__paragraph"><br /></p>
+            </td>
+            <td class="PlaygroundEditorTheme__tableCell">
+              <p class="PlaygroundEditorTheme__paragraph"><br /></p>
+            </td>
+            <td class="PlaygroundEditorTheme__tableCell">
+              <p class="PlaygroundEditorTheme__paragraph"><br /></p>
+            </td>
+            <td class="PlaygroundEditorTheme__tableCell">
+              <p class="PlaygroundEditorTheme__paragraph"><br /></p>
+            </td>
+          </tr>
+          <tr>
+            <th
+              class="PlaygroundEditorTheme__tableCell PlaygroundEditorTheme__tableCellHeader">
+              <p class="PlaygroundEditorTheme__paragraph"><br /></p>
+            </th>
+            <td class="PlaygroundEditorTheme__tableCell">
+              <p class="PlaygroundEditorTheme__paragraph"><br /></p>
+            </td>
+            <td class="PlaygroundEditorTheme__tableCell">
+              <p class="PlaygroundEditorTheme__paragraph"><br /></p>
+            </td>
+            <td class="PlaygroundEditorTheme__tableCell">
+              <p class="PlaygroundEditorTheme__paragraph"><br /></p>
+            </td>
+            <td class="PlaygroundEditorTheme__tableCell">
+              <p class="PlaygroundEditorTheme__paragraph"><br /></p>
+            </td>
+          </tr>
+          <tr>
+            <th
+              class="PlaygroundEditorTheme__tableCell PlaygroundEditorTheme__tableCellHeader">
+              <p class="PlaygroundEditorTheme__paragraph"><br /></p>
+            </th>
+            <td class="PlaygroundEditorTheme__tableCell">
+              <p class="PlaygroundEditorTheme__paragraph"><br /></p>
+            </td>
+            <td class="PlaygroundEditorTheme__tableCell">
+              <p class="PlaygroundEditorTheme__paragraph"><br /></p>
+            </td>
+            <td class="PlaygroundEditorTheme__tableCell">
+              <p class="PlaygroundEditorTheme__paragraph"><br /></p>
+            </td>
+            <td class="PlaygroundEditorTheme__tableCell">
+              <p class="PlaygroundEditorTheme__paragraph"><br /></p>
+            </td>
+          </tr>
+        </table>
+        <p class="PlaygroundEditorTheme__paragraph"><br /></p>
+      `,
+    );
+  });
   test.describe('with context menu', () => {
     test.use({shouldUseLexicalContextMenu: true});
     test(`Can select cells using Table selection and cut them with the context menu`, async ({
@@ -4840,410 +5243,5 @@
         {ignoreClasses: true},
       );
     });
-=======
-
-  test('Can insert multiple rows above the selection', async ({
-    page,
-    isCollab,
-    isPlainText,
-  }) => {
-    await initialize({isCollab, page});
-    test.skip(isPlainText);
-    test.skip(isCollab);
-
-    await focusEditor(page);
-
-    await insertTable(page, 5, 5);
-
-    await selectCellsFromTableCords(
-      page,
-      {x: 0, y: 1},
-      {x: 4, y: 3},
-      true,
-      false,
-    );
-
-    await insertTableRowAbove(page);
-
-    await assertHTML(
-      page,
-      html`
-        <p class="PlaygroundEditorTheme__paragraph"><br /></p>
-        <table
-          class="PlaygroundEditorTheme__table PlaygroundEditorTheme__tableSelection">
-          <colgroup>
-            <col style="width: 92px;" />
-            <col style="width: 92px;" />
-            <col style="width: 92px;" />
-            <col style="width: 92px;" />
-            <col style="width: 92px;" />
-          </colgroup>
-          <tr>
-            <th
-              class="PlaygroundEditorTheme__tableCell PlaygroundEditorTheme__tableCellHeader">
-              <p class="PlaygroundEditorTheme__paragraph"><br /></p>
-            </th>
-            <th
-              class="PlaygroundEditorTheme__tableCell PlaygroundEditorTheme__tableCellHeader">
-              <p class="PlaygroundEditorTheme__paragraph"><br /></p>
-            </th>
-            <th
-              class="PlaygroundEditorTheme__tableCell PlaygroundEditorTheme__tableCellHeader">
-              <p class="PlaygroundEditorTheme__paragraph"><br /></p>
-            </th>
-            <th
-              class="PlaygroundEditorTheme__tableCell PlaygroundEditorTheme__tableCellHeader">
-              <p class="PlaygroundEditorTheme__paragraph"><br /></p>
-            </th>
-            <th
-              class="PlaygroundEditorTheme__tableCell PlaygroundEditorTheme__tableCellHeader">
-              <p class="PlaygroundEditorTheme__paragraph"><br /></p>
-            </th>
-          </tr>
-          <tr>
-            <th
-              class="PlaygroundEditorTheme__tableCell PlaygroundEditorTheme__tableCellHeader">
-              <p class="PlaygroundEditorTheme__paragraph"><br /></p>
-            </th>
-            <td class="PlaygroundEditorTheme__tableCell">
-              <p class="PlaygroundEditorTheme__paragraph"><br /></p>
-            </td>
-            <td class="PlaygroundEditorTheme__tableCell">
-              <p class="PlaygroundEditorTheme__paragraph"><br /></p>
-            </td>
-            <td class="PlaygroundEditorTheme__tableCell">
-              <p class="PlaygroundEditorTheme__paragraph"><br /></p>
-            </td>
-            <td class="PlaygroundEditorTheme__tableCell">
-              <p class="PlaygroundEditorTheme__paragraph"><br /></p>
-            </td>
-          </tr>
-          <tr>
-            <th
-              class="PlaygroundEditorTheme__tableCell PlaygroundEditorTheme__tableCellHeader">
-              <p class="PlaygroundEditorTheme__paragraph"><br /></p>
-            </th>
-            <td class="PlaygroundEditorTheme__tableCell">
-              <p class="PlaygroundEditorTheme__paragraph"><br /></p>
-            </td>
-            <td class="PlaygroundEditorTheme__tableCell">
-              <p class="PlaygroundEditorTheme__paragraph"><br /></p>
-            </td>
-            <td class="PlaygroundEditorTheme__tableCell">
-              <p class="PlaygroundEditorTheme__paragraph"><br /></p>
-            </td>
-            <td class="PlaygroundEditorTheme__tableCell">
-              <p class="PlaygroundEditorTheme__paragraph"><br /></p>
-            </td>
-          </tr>
-          <tr>
-            <th
-              class="PlaygroundEditorTheme__tableCell PlaygroundEditorTheme__tableCellHeader">
-              <p class="PlaygroundEditorTheme__paragraph"><br /></p>
-            </th>
-            <td class="PlaygroundEditorTheme__tableCell">
-              <p class="PlaygroundEditorTheme__paragraph"><br /></p>
-            </td>
-            <td class="PlaygroundEditorTheme__tableCell">
-              <p class="PlaygroundEditorTheme__paragraph"><br /></p>
-            </td>
-            <td class="PlaygroundEditorTheme__tableCell">
-              <p class="PlaygroundEditorTheme__paragraph"><br /></p>
-            </td>
-            <td class="PlaygroundEditorTheme__tableCell">
-              <p class="PlaygroundEditorTheme__paragraph"><br /></p>
-            </td>
-          </tr>
-          <tr>
-            <th
-              class="PlaygroundEditorTheme__tableCell PlaygroundEditorTheme__tableCellHeader PlaygroundEditorTheme__tableCellSelected">
-              <p class="PlaygroundEditorTheme__paragraph"><br /></p>
-            </th>
-            <td
-              class="PlaygroundEditorTheme__tableCell PlaygroundEditorTheme__tableCellSelected">
-              <p class="PlaygroundEditorTheme__paragraph"><br /></p>
-            </td>
-            <td
-              class="PlaygroundEditorTheme__tableCell PlaygroundEditorTheme__tableCellSelected">
-              <p class="PlaygroundEditorTheme__paragraph"><br /></p>
-            </td>
-            <td
-              class="PlaygroundEditorTheme__tableCell PlaygroundEditorTheme__tableCellSelected">
-              <p class="PlaygroundEditorTheme__paragraph"><br /></p>
-            </td>
-            <td
-              class="PlaygroundEditorTheme__tableCell PlaygroundEditorTheme__tableCellSelected">
-              <p class="PlaygroundEditorTheme__paragraph"><br /></p>
-            </td>
-          </tr>
-          <tr>
-            <th
-              class="PlaygroundEditorTheme__tableCell PlaygroundEditorTheme__tableCellHeader PlaygroundEditorTheme__tableCellSelected">
-              <p class="PlaygroundEditorTheme__paragraph"><br /></p>
-            </th>
-            <td
-              class="PlaygroundEditorTheme__tableCell PlaygroundEditorTheme__tableCellSelected">
-              <p class="PlaygroundEditorTheme__paragraph"><br /></p>
-            </td>
-            <td
-              class="PlaygroundEditorTheme__tableCell PlaygroundEditorTheme__tableCellSelected">
-              <p class="PlaygroundEditorTheme__paragraph"><br /></p>
-            </td>
-            <td
-              class="PlaygroundEditorTheme__tableCell PlaygroundEditorTheme__tableCellSelected">
-              <p class="PlaygroundEditorTheme__paragraph"><br /></p>
-            </td>
-            <td
-              class="PlaygroundEditorTheme__tableCell PlaygroundEditorTheme__tableCellSelected">
-              <p class="PlaygroundEditorTheme__paragraph"><br /></p>
-            </td>
-          </tr>
-          <tr>
-            <th
-              class="PlaygroundEditorTheme__tableCell PlaygroundEditorTheme__tableCellHeader PlaygroundEditorTheme__tableCellSelected">
-              <p class="PlaygroundEditorTheme__paragraph"><br /></p>
-            </th>
-            <td
-              class="PlaygroundEditorTheme__tableCell PlaygroundEditorTheme__tableCellSelected">
-              <p class="PlaygroundEditorTheme__paragraph"><br /></p>
-            </td>
-            <td
-              class="PlaygroundEditorTheme__tableCell PlaygroundEditorTheme__tableCellSelected">
-              <p class="PlaygroundEditorTheme__paragraph"><br /></p>
-            </td>
-            <td
-              class="PlaygroundEditorTheme__tableCell PlaygroundEditorTheme__tableCellSelected">
-              <p class="PlaygroundEditorTheme__paragraph"><br /></p>
-            </td>
-            <td
-              class="PlaygroundEditorTheme__tableCell PlaygroundEditorTheme__tableCellSelected">
-              <p class="PlaygroundEditorTheme__paragraph"><br /></p>
-            </td>
-          </tr>
-          <tr>
-            <th
-              class="PlaygroundEditorTheme__tableCell PlaygroundEditorTheme__tableCellHeader">
-              <p class="PlaygroundEditorTheme__paragraph"><br /></p>
-            </th>
-            <td class="PlaygroundEditorTheme__tableCell">
-              <p class="PlaygroundEditorTheme__paragraph"><br /></p>
-            </td>
-            <td class="PlaygroundEditorTheme__tableCell">
-              <p class="PlaygroundEditorTheme__paragraph"><br /></p>
-            </td>
-            <td class="PlaygroundEditorTheme__tableCell">
-              <p class="PlaygroundEditorTheme__paragraph"><br /></p>
-            </td>
-            <td class="PlaygroundEditorTheme__tableCell">
-              <p class="PlaygroundEditorTheme__paragraph"><br /></p>
-            </td>
-          </tr>
-        </table>
-        <p class="PlaygroundEditorTheme__paragraph"><br /></p>
-      `,
-    );
-  });
-
-  test('Can insert multiple rows below the selection', async ({
-    page,
-    isCollab,
-    isPlainText,
-  }) => {
-    await initialize({isCollab, page});
-    test.skip(isPlainText);
-    test.skip(isCollab);
-
-    await focusEditor(page);
-
-    await insertTable(page, 5, 5);
-
-    await selectCellsFromTableCords(
-      page,
-      {x: 0, y: 1},
-      {x: 4, y: 3},
-      true,
-      false,
-    );
-
-    await insertTableRowBelow(page);
-
-    await assertHTML(
-      page,
-      html`
-        <p class="PlaygroundEditorTheme__paragraph"><br /></p>
-        <table
-          class="PlaygroundEditorTheme__table PlaygroundEditorTheme__tableSelection">
-          <colgroup>
-            <col style="width: 92px;" />
-            <col style="width: 92px;" />
-            <col style="width: 92px;" />
-            <col style="width: 92px;" />
-            <col style="width: 92px;" />
-          </colgroup>
-          <tr>
-            <th
-              class="PlaygroundEditorTheme__tableCell PlaygroundEditorTheme__tableCellHeader">
-              <p class="PlaygroundEditorTheme__paragraph"><br /></p>
-            </th>
-            <th
-              class="PlaygroundEditorTheme__tableCell PlaygroundEditorTheme__tableCellHeader">
-              <p class="PlaygroundEditorTheme__paragraph"><br /></p>
-            </th>
-            <th
-              class="PlaygroundEditorTheme__tableCell PlaygroundEditorTheme__tableCellHeader">
-              <p class="PlaygroundEditorTheme__paragraph"><br /></p>
-            </th>
-            <th
-              class="PlaygroundEditorTheme__tableCell PlaygroundEditorTheme__tableCellHeader">
-              <p class="PlaygroundEditorTheme__paragraph"><br /></p>
-            </th>
-            <th
-              class="PlaygroundEditorTheme__tableCell PlaygroundEditorTheme__tableCellHeader">
-              <p class="PlaygroundEditorTheme__paragraph"><br /></p>
-            </th>
-          </tr>
-          <tr>
-            <th
-              class="PlaygroundEditorTheme__tableCell PlaygroundEditorTheme__tableCellHeader PlaygroundEditorTheme__tableCellSelected">
-              <p class="PlaygroundEditorTheme__paragraph"><br /></p>
-            </th>
-            <td
-              class="PlaygroundEditorTheme__tableCell PlaygroundEditorTheme__tableCellSelected">
-              <p class="PlaygroundEditorTheme__paragraph"><br /></p>
-            </td>
-            <td
-              class="PlaygroundEditorTheme__tableCell PlaygroundEditorTheme__tableCellSelected">
-              <p class="PlaygroundEditorTheme__paragraph"><br /></p>
-            </td>
-            <td
-              class="PlaygroundEditorTheme__tableCell PlaygroundEditorTheme__tableCellSelected">
-              <p class="PlaygroundEditorTheme__paragraph"><br /></p>
-            </td>
-            <td
-              class="PlaygroundEditorTheme__tableCell PlaygroundEditorTheme__tableCellSelected">
-              <p class="PlaygroundEditorTheme__paragraph"><br /></p>
-            </td>
-          </tr>
-          <tr>
-            <th
-              class="PlaygroundEditorTheme__tableCell PlaygroundEditorTheme__tableCellHeader PlaygroundEditorTheme__tableCellSelected">
-              <p class="PlaygroundEditorTheme__paragraph"><br /></p>
-            </th>
-            <td
-              class="PlaygroundEditorTheme__tableCell PlaygroundEditorTheme__tableCellSelected">
-              <p class="PlaygroundEditorTheme__paragraph"><br /></p>
-            </td>
-            <td
-              class="PlaygroundEditorTheme__tableCell PlaygroundEditorTheme__tableCellSelected">
-              <p class="PlaygroundEditorTheme__paragraph"><br /></p>
-            </td>
-            <td
-              class="PlaygroundEditorTheme__tableCell PlaygroundEditorTheme__tableCellSelected">
-              <p class="PlaygroundEditorTheme__paragraph"><br /></p>
-            </td>
-            <td
-              class="PlaygroundEditorTheme__tableCell PlaygroundEditorTheme__tableCellSelected">
-              <p class="PlaygroundEditorTheme__paragraph"><br /></p>
-            </td>
-          </tr>
-          <tr>
-            <th
-              class="PlaygroundEditorTheme__tableCell PlaygroundEditorTheme__tableCellHeader PlaygroundEditorTheme__tableCellSelected">
-              <p class="PlaygroundEditorTheme__paragraph"><br /></p>
-            </th>
-            <td
-              class="PlaygroundEditorTheme__tableCell PlaygroundEditorTheme__tableCellSelected">
-              <p class="PlaygroundEditorTheme__paragraph"><br /></p>
-            </td>
-            <td
-              class="PlaygroundEditorTheme__tableCell PlaygroundEditorTheme__tableCellSelected">
-              <p class="PlaygroundEditorTheme__paragraph"><br /></p>
-            </td>
-            <td
-              class="PlaygroundEditorTheme__tableCell PlaygroundEditorTheme__tableCellSelected">
-              <p class="PlaygroundEditorTheme__paragraph"><br /></p>
-            </td>
-            <td
-              class="PlaygroundEditorTheme__tableCell PlaygroundEditorTheme__tableCellSelected">
-              <p class="PlaygroundEditorTheme__paragraph"><br /></p>
-            </td>
-          </tr>
-          <tr>
-            <th
-              class="PlaygroundEditorTheme__tableCell PlaygroundEditorTheme__tableCellHeader">
-              <p class="PlaygroundEditorTheme__paragraph"><br /></p>
-            </th>
-            <td class="PlaygroundEditorTheme__tableCell">
-              <p class="PlaygroundEditorTheme__paragraph"><br /></p>
-            </td>
-            <td class="PlaygroundEditorTheme__tableCell">
-              <p class="PlaygroundEditorTheme__paragraph"><br /></p>
-            </td>
-            <td class="PlaygroundEditorTheme__tableCell">
-              <p class="PlaygroundEditorTheme__paragraph"><br /></p>
-            </td>
-            <td class="PlaygroundEditorTheme__tableCell">
-              <p class="PlaygroundEditorTheme__paragraph"><br /></p>
-            </td>
-          </tr>
-          <tr>
-            <th
-              class="PlaygroundEditorTheme__tableCell PlaygroundEditorTheme__tableCellHeader">
-              <p class="PlaygroundEditorTheme__paragraph"><br /></p>
-            </th>
-            <td class="PlaygroundEditorTheme__tableCell">
-              <p class="PlaygroundEditorTheme__paragraph"><br /></p>
-            </td>
-            <td class="PlaygroundEditorTheme__tableCell">
-              <p class="PlaygroundEditorTheme__paragraph"><br /></p>
-            </td>
-            <td class="PlaygroundEditorTheme__tableCell">
-              <p class="PlaygroundEditorTheme__paragraph"><br /></p>
-            </td>
-            <td class="PlaygroundEditorTheme__tableCell">
-              <p class="PlaygroundEditorTheme__paragraph"><br /></p>
-            </td>
-          </tr>
-          <tr>
-            <th
-              class="PlaygroundEditorTheme__tableCell PlaygroundEditorTheme__tableCellHeader">
-              <p class="PlaygroundEditorTheme__paragraph"><br /></p>
-            </th>
-            <td class="PlaygroundEditorTheme__tableCell">
-              <p class="PlaygroundEditorTheme__paragraph"><br /></p>
-            </td>
-            <td class="PlaygroundEditorTheme__tableCell">
-              <p class="PlaygroundEditorTheme__paragraph"><br /></p>
-            </td>
-            <td class="PlaygroundEditorTheme__tableCell">
-              <p class="PlaygroundEditorTheme__paragraph"><br /></p>
-            </td>
-            <td class="PlaygroundEditorTheme__tableCell">
-              <p class="PlaygroundEditorTheme__paragraph"><br /></p>
-            </td>
-          </tr>
-          <tr>
-            <th
-              class="PlaygroundEditorTheme__tableCell PlaygroundEditorTheme__tableCellHeader">
-              <p class="PlaygroundEditorTheme__paragraph"><br /></p>
-            </th>
-            <td class="PlaygroundEditorTheme__tableCell">
-              <p class="PlaygroundEditorTheme__paragraph"><br /></p>
-            </td>
-            <td class="PlaygroundEditorTheme__tableCell">
-              <p class="PlaygroundEditorTheme__paragraph"><br /></p>
-            </td>
-            <td class="PlaygroundEditorTheme__tableCell">
-              <p class="PlaygroundEditorTheme__paragraph"><br /></p>
-            </td>
-            <td class="PlaygroundEditorTheme__tableCell">
-              <p class="PlaygroundEditorTheme__paragraph"><br /></p>
-            </td>
-          </tr>
-        </table>
-        <p class="PlaygroundEditorTheme__paragraph"><br /></p>
-      `,
-    );
->>>>>>> db1464c5
   });
 });